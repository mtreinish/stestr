--- conflicted
+++ resolved
@@ -168,33 +168,23 @@
         """Adapt a process to a readable stream."""
         self.proc = process
         self.done = False
-<<<<<<< HEAD
         if dynamic:
             self.source = process
             self.proc = thread
         else:
             self.source = self.proc.stdout
-        self.lastoutput = six.binary_type(('\n').encode('utf8')[0])
         self.dynamic = dynamic
-=======
-        self.source = self.proc.stdout
         self.lastoutput = bytes((b'\n')[0])
->>>>>>> 7a5cee72
 
     def _append_return_code_as_test(self):
         if self.done is True:
             return
-<<<<<<< HEAD
         self.source = six.BytesIO()
         if not self.dynamic:
             returncode = self.proc.wait()
         else:
             self.proc.join()
             returncode = self.proc.exitcode
-=======
-        self.source = io.BytesIO()
-        returncode = self.proc.wait()
->>>>>>> 7a5cee72
         if returncode != 0:
             if self.lastoutput != bytes((b'\n')[0]):
                 # Subunit V1 is line orientated, it has to start on a fresh
