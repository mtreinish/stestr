# Licensed under the Apache License, Version 2.0 (the "License"); you may
# not use this file except in compliance with the License. You may obtain
# a copy of the License at
#
#     http://www.apache.org/licenses/LICENSE-2.0
#
# Unless required by applicable law or agreed to in writing, software
# distributed under the License is distributed on an "AS IS" BASIS, WITHOUT
# WARRANTIES OR CONDITIONS OF ANY KIND, either express or implied. See the
# License for the specific language governing permissions and limitations
# under the License.

import os
import re
import sys

import configparser

from stestr.repository import util
from stestr import test_processor


class TestrConf:
    """Create a TestrConf object to represent a specified config file

    This class is used to represent an stestr config file. Or in the case
    of a tox.ini file the stestr section in the tox.ini file

    :param str config_file: The path to the config file to use
    :param str section: The section to use for the stestr config. By default
        this is DEFATULT.
    """

    _escape_trailing_backslash_re = re.compile(r'(?<=[^\\])\\$')

    def __init__(self, config_file, section='DEFAULT'):
        self.parser = configparser.ConfigParser()
        self.parser.read(config_file)
        self.config_file = config_file
        self.section = section

    def _sanitize_path(self, path):
        if os.sep == '\\':
            # Trailing backslashes have to be escaped. Othwerise, the
            # command we're issuing will be incorrectly interpreted on
            # Windows.
            path = self._escape_trailing_backslash_re.sub(r'\\\\', path)
        return path

    def get_run_command(self, test_ids=None, regexes=None,
                        test_path=None, top_dir=None, group_regex=None,
                        repo_type='file', repo_url=None,
                        serial=False, worker_path=None,
                        concurrency=0, blacklist_file=None,
<<<<<<< HEAD
                        whitelist_file=None, black_regex=None,
                        randomize=False, parallel_class=None,
                        dynamic=False):
=======
                        exclude_list=None, whitelist_file=None,
                        include_list=None, black_regex=None,
                        exclude_regex=None,
                        randomize=False, parallel_class=None):
>>>>>>> bb3f522d
        """Get a test_processor.TestProcessorFixture for this config file

        Any parameters about running tests will be used for initialize the
        output fixture so the settings are correct when that fixture is used
        to run tests. Parameters will take precedence over values in the config
        file.

        :param options: A argparse Namespace object of the cli options that
            were used in the invocation of the original CLI command that
            needs a TestProcessorFixture
        :param list test_ids: an optional list of test_ids to use when running
            tests
        :param list regexes: an optional list of regex strings to use for
            filtering the tests to run. See the test_filters parameter in
            TestProcessorFixture to see how this is used.
        :param str test_path: Set the test path to use for unittest discovery.
            If both this and the corresponding config file option are set, this
            value will be used.
        :param str top_dir: The top dir to use for unittest discovery. This
            takes precedence over the value in the config file. (if one is
            present in the config file)
        :param str group_regex: Set a group regex to use for grouping tests
            together in the stestr scheduler. If both this and the
            corresponding config file option are set this value will be used.
        :param str repo_type: This is the type of repository to use. Valid
            choices are 'file' and 'sql'.
        :param str repo_url: The url of the repository to use.
        :param bool serial: If tests are run from the returned fixture, they
            will be run serially
        :param str worker_path: Optional path of a manual worker grouping file
            to use for the run.
        :param int concurrency: How many processes to use. The default (0)
            autodetects your CPU count and uses that.
        :param str blacklist_file: Available now but soon to be replaced by the
            new option exclude_list below.
        :param str exclude_list: Path to an exclusion list file, this
            file contains a separate regex exclude on each newline.
        :param str whitelist_file: Available now but soon to be replaced by the
            new option include_list below.
        :param str include_list: Path to an inclusion list file, this
            file contains a separate regex on each newline.
        :param str black_regex: Available now but soon to be replaced by the
            new option exclude_regex below.
        :param str exclude_regex: Test rejection regex. If a test cases name
            matches on re.search() operation, it will be removed from the final
            test list.
        :param bool randomize: Randomize the test order after they are
            partitioned into separate workers
        :param bool parallel_class: Set the flag to group tests together in the
            stestr scheduler by class. If both this and the corresponding
            config file option which includes `group-regex` are set, this value
            will be used.
        :param bool dynamic: Enable dynamic scheduling

        :returns: a TestProcessorFixture object for the specified config file
            and any arguments passed into this function
        :rtype: test_processor.TestProcessorFixture
        """

        if not test_path and self.parser.has_option(self.section, 'test_path'):
            test_path = self.parser.get(self.section, 'test_path')
        elif not test_path:
            sys.exit("No test_path can be found in either the command line "
                     "options nor in the specified config file {}.  Please "
                     "specify a test path either in the config file or via "
                     "the --test-path argument".format(self.config_file))
        if not top_dir and self.parser.has_option(self.section, 'top_dir'):
            top_dir = self.parser.get(self.section, 'top_dir')
        elif not top_dir:
            top_dir = './'

        test_path = self._sanitize_path(test_path)
        top_dir = self._sanitize_path(top_dir)

        stestr_python = sys.executable
        # let's try to be explicit, even if it means a longer set of ifs
        if sys.platform == 'win32':
            # it may happen, albeit rarely
            if not stestr_python:
                raise RuntimeError("The Python interpreter was not found")
            python = stestr_python
        else:
            if os.environ.get('PYTHON'):
                python = '${PYTHON}'
            elif stestr_python:
                python = stestr_python
            else:
                raise RuntimeError("The Python interpreter was not found and "
                                   "PYTHON is not set")

        # The python binary path may contain whitespaces.
        if os.path.exists('"%s"' % python):
            python = '"%s"' % python

        command = '%s -m stestr.subunit_runner.run discover -t "%s" "%s" ' \
                  '$LISTOPT $IDOPTION' % (python, top_dir, test_path)
        listopt = "--list"
        idoption = "--load-list $IDFILE"
        # If the command contains $IDOPTION read that command from config
        # Use a group regex if one is defined
        if parallel_class:
            group_regex = r'([^\.]*\.)*'
        if not group_regex \
                and self.parser.has_option(self.section, 'parallel_class') \
                and self.parser.getboolean(self.section, 'parallel_class'):
            group_regex = r'([^\.]*\.)*'
        if not group_regex and self.parser.has_option(self.section,
                                                      'group_regex'):
            group_regex = self.parser.get(self.section, 'group_regex')
        if group_regex:
            def group_callback(test_id, regex=re.compile(group_regex)):
                match = regex.match(test_id)
                if match:
                    return match.group(0)
        else:
            group_callback = None
        # Handle the results repository
        repository = util.get_repo_open(repo_type, repo_url)
        return test_processor.TestProcessorFixture(
            test_ids, command, listopt, idoption, repository,
            test_filters=regexes, group_callback=group_callback, serial=serial,
            worker_path=worker_path, concurrency=concurrency,
<<<<<<< HEAD
            blacklist_file=blacklist_file, black_regex=black_regex,
            whitelist_file=whitelist_file, randomize=randomize,
            dynamic=dynamic)
=======
            blacklist_file=blacklist_file,
            exclude_list=exclude_list, black_regex=black_regex,
            exclude_regex=exclude_regex, whitelist_file=whitelist_file,
            include_list=include_list, randomize=randomize)
>>>>>>> bb3f522d
<|MERGE_RESOLUTION|>--- conflicted
+++ resolved
@@ -52,16 +52,11 @@
                         repo_type='file', repo_url=None,
                         serial=False, worker_path=None,
                         concurrency=0, blacklist_file=None,
-<<<<<<< HEAD
-                        whitelist_file=None, black_regex=None,
-                        randomize=False, parallel_class=None,
-                        dynamic=False):
-=======
                         exclude_list=None, whitelist_file=None,
                         include_list=None, black_regex=None,
                         exclude_regex=None,
-                        randomize=False, parallel_class=None):
->>>>>>> bb3f522d
+                        randomize=False, parallel_class=None,
+                        dynamic=False):
         """Get a test_processor.TestProcessorFixture for this config file
 
         Any parameters about running tests will be used for initialize the
@@ -184,13 +179,7 @@
             test_ids, command, listopt, idoption, repository,
             test_filters=regexes, group_callback=group_callback, serial=serial,
             worker_path=worker_path, concurrency=concurrency,
-<<<<<<< HEAD
-            blacklist_file=blacklist_file, black_regex=black_regex,
-            whitelist_file=whitelist_file, randomize=randomize,
-            dynamic=dynamic)
-=======
             blacklist_file=blacklist_file,
             exclude_list=exclude_list, black_regex=black_regex,
             exclude_regex=exclude_regex, whitelist_file=whitelist_file,
-            include_list=include_list, randomize=randomize)
->>>>>>> bb3f522d
+            include_list=include_list, randomize=randomize, dynamic=dynamic)