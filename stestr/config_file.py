--- conflicted
+++ resolved
@@ -97,18 +97,6 @@
             path = self._escape_trailing_backslash_re.sub(r"\\\\", path)
         return path
 
-<<<<<<< HEAD
-    def get_run_command(self, test_ids=None, regexes=None,
-                        test_path=None, top_dir=None, group_regex=None,
-                        repo_type='file', repo_url=None,
-                        serial=False, worker_path=None,
-                        concurrency=0, blacklist_file=None,
-                        exclude_list=None, whitelist_file=None,
-                        include_list=None, black_regex=None,
-                        exclude_regex=None,
-                        randomize=False, parallel_class=None,
-                        dynamic=False):
-=======
     def get_run_command(
         self,
         test_ids=None,
@@ -125,8 +113,8 @@
         exclude_regex=None,
         randomize=False,
         parallel_class=None,
+        dynamic=False,
     ):
->>>>>>> d24afcaf
         """Get a test_processor.TestProcessorFixture for this config file
 
         Any parameters about running tests will be used for initialize the
@@ -236,15 +224,6 @@
         # Handle the results repository
         repository = util.get_repo_open(repo_url=repo_url)
         return test_processor.TestProcessorFixture(
-<<<<<<< HEAD
-            test_ids, command, listopt, idoption, repository,
-            test_filters=regexes, group_callback=group_callback, serial=serial,
-            worker_path=worker_path, concurrency=concurrency,
-            blacklist_file=blacklist_file,
-            exclude_list=exclude_list, black_regex=black_regex,
-            exclude_regex=exclude_regex, whitelist_file=whitelist_file,
-            include_list=include_list, randomize=randomize, dynamic=dynamic)
-=======
             test_ids,
             command,
             listopt,
@@ -259,5 +238,5 @@
             exclude_regex=exclude_regex,
             include_list=include_list,
             randomize=randomize,
-        )
->>>>>>> d24afcaf
+            dynamic=dynamic,
+        )