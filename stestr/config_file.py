--- conflicted
+++ resolved
@@ -103,16 +103,10 @@
         elif not top_dir:
             top_dir = './'
 
-<<<<<<< HEAD
-        python = 'python' if sys.platform == 'win32' else '${PYTHON:-python}'
+        python = sys.executable if sys.platform == 'win32' else \
+            '${PYTHON:-%s}' % (sys.executable)
         command = '%s -m subunit.run discover -t "%s" "%s" ' \
                   '$LISTOPT $IDOPTION' % (python, top_dir, test_path)
-=======
-        python = sys.executable if sys.platform == 'win32' else \
-            '${PYTHON:-%s}' % (sys.executable)
-        command = "%s -m subunit.run discover -t" \
-                  " %s %s $LISTOPT $IDOPTION" % (python, top_dir, test_path)
->>>>>>> 18d61500
         listopt = "--list"
         idoption = "--load-list $IDFILE"
         # If the command contains $IDOPTION read that command from config
