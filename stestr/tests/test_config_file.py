--- conflicted
+++ resolved
@@ -61,12 +61,9 @@
         mock_TestProcessorFixture.assert_called_once_with(
             None, command, "--list", "--load-list $IDFILE",
             mock_get_repo_open.return_value, black_regex=None,
-<<<<<<< HEAD
-            blacklist_file=None, concurrency=0, dynamic=False,
-=======
             exclude_regex=None,
             blacklist_file=None, exclude_list=None, concurrency=0,
->>>>>>> bb3f522d
+            dynamic=False,
             group_callback=expected_group_callback,
             test_filters=None, randomize=False, serial=False,
             whitelist_file=None, include_list=None, worker_path=None)
