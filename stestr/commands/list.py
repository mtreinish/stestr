# Licensed under the Apache License, Version 2.0 (the "License"); you may
# not use this file except in compliance with the License. You may obtain
# a copy of the License at
#
#     http://www.apache.org/licenses/LICENSE-2.0
#
# Unless required by applicable law or agreed to in writing, software
# distributed under the License is distributed on an "AS IS" BASIS, WITHOUT
# WARRANTIES OR CONDITIONS OF ANY KIND, either express or implied. See the
# License for the specific language governing permissions and limitations
# under the License.

"""List the tests from a project and show them."""

from io import BytesIO
import sys

from cliff import command

from stestr import config_file
from stestr import output


class List(command.Command):

    def get_description(self):
        help_str = ("List the tests for a project. You can use a filter just "
                    "like with the run command to see exactly what tests "
                    "match")
        return help_str

    def get_parser(self, prog_name):
        parser = super(List, self).get_parser(prog_name)
        parser.add_argument("filters", nargs="*", default=None,
                            help="A list of string regex filters to initially "
                            "apply on the test list. Tests that match any of "
                            "the regexes will be used. (assuming any other "
                            "filtering specified also uses it)")
        parser.add_argument('--blacklist-file', '-b',
                            default=None, dest='blacklist_file',
                            help='Path to a blacklist file, this file '
                                 'contains a separate regex exclude on each '
                                 'newline')
        parser.add_argument('--whitelist-file', '-w',
                            default=None, dest='whitelist_file',
                            help='Path to a whitelist file, this file '
                                 'contains a separate regex on each newline.')
        parser.add_argument('--black-regex', '-B',
                            default=None, dest='black_regex',
                            help='Test rejection regex. If a test cases name '
                            'matches on re.search() operation , '
                            'it will be removed from the final test list. '
                            'Effectively the black-regexp is added to '
                            ' black regexp list, but you do need to edit a '
                            'file. The black filtering happens after the '
                            'initial white selection, which by default is '
                            'everything.')
        return parser

<<<<<<< HEAD
    def take_action(self, parsed_args):
        args = parsed_args
        filters = parsed_args.filters
        return list_command(config=self.app_args.config,
                            repo_type=self.app_args.repo_type,
                            repo_url=self.app_args.repo_url,
                            group_regex=self.app_args.group_regex,
                            test_path=self.app_args.test_path,
                            top_dir=self.app_args.top_dir,
                            blacklist_file=args.blacklist_file,
                            whitelist_file=args.whitelist_file,
                            black_regex=args.black_regex,
                            filters=filters)
=======
def run(arguments):
    args = arguments[0]
    filters = arguments[1] or None
    return list_command(config=args.config, repo_type=args.repo_type,
                        repo_url=args.repo_url, group_regex=args.group_regex,
                        test_path=args.test_path, top_dir=args.top_dir,
                        blacklist_file=args.blacklist_file,
                        whitelist_file=args.whitelist_file,
                        black_regex=args.black_regex,
                        filters=filters)
>>>>>>> 2a033728


def list_command(config='.stestr.conf', repo_type='file', repo_url=None,
                 test_path=None, top_dir=None, group_regex=None,
                 blacklist_file=None, whitelist_file=None, black_regex=None,
                 filters=None, stdout=sys.stdout):
    """Print a list of test_ids for a project

    This function will print the test_ids for tests in a project. You can
    filter the output just like with the run command to see exactly what
    will be run.

    :param str config: The path to the stestr config file. Must be a string.
    :param str repo_type: This is the type of repository to use. Valid choices
        are 'file' and 'sql'.
    :param str repo_url: The url of the repository to use.
    :param str test_path: Set the test path to use for unittest discovery.
        If both this and the corresponding config file option are set, this
        value will be used.
    :param str top_dir: The top dir to use for unittest discovery. This takes
        precedence over the value in the config file. (if one is present in
        the config file)
    :param str group_regex: Set a group regex to use for grouping tests
        together in the stestr scheduler. If both this and the corresponding
        config file option are set this value will be used.
    :param str blacklist_file: Path to a blacklist file, this file contains a
        separate regex exclude on each newline.
    :param str whitelist_file: Path to a whitelist file, this file contains a
        separate regex on each newline.
    :param str black_regex: Test rejection regex. If a test cases name matches
        on re.search() operation, it will be removed from the final test list.
    :param list filters: A list of string regex filters to initially apply on
        the test list. Tests that match any of the regexes will be used.
        (assuming any other filtering specified also uses it)
    :param file stdout: The output file to write all output to. By default
        this is sys.stdout

    """
    ids = None
    conf = config_file.TestrConf(config)
    cmd = conf.get_run_command(
        regexes=filters, repo_type=repo_type,
        repo_url=repo_url, group_regex=group_regex,
        blacklist_file=blacklist_file, whitelist_file=whitelist_file,
        black_regex=black_regex, test_path=test_path, top_dir=top_dir)
    not_filtered = filters is None and blacklist_file is None\
        and whitelist_file is None and black_regex is None
    try:
        cmd.setUp()
        # List tests if the fixture has not already needed to to filter.
        if not_filtered:
            ids = cmd.list_tests()
        else:
            ids = cmd.test_ids
        stream = BytesIO()
        for id in ids:
            stream.write(('%s\n' % id).encode('utf8'))
        stream.seek(0)
        output.output_stream(stream, output=stdout)
        return 0
    finally:
        cmd.cleanUp()<|MERGE_RESOLUTION|>--- conflicted
+++ resolved
@@ -57,10 +57,9 @@
                             'everything.')
         return parser
 
-<<<<<<< HEAD
     def take_action(self, parsed_args):
         args = parsed_args
-        filters = parsed_args.filters
+        filters = parsed_args.filters or None
         return list_command(config=self.app_args.config,
                             repo_type=self.app_args.repo_type,
                             repo_url=self.app_args.repo_url,
@@ -71,18 +70,6 @@
                             whitelist_file=args.whitelist_file,
                             black_regex=args.black_regex,
                             filters=filters)
-=======
-def run(arguments):
-    args = arguments[0]
-    filters = arguments[1] or None
-    return list_command(config=args.config, repo_type=args.repo_type,
-                        repo_url=args.repo_url, group_regex=args.group_regex,
-                        test_path=args.test_path, top_dir=args.top_dir,
-                        blacklist_file=args.blacklist_file,
-                        whitelist_file=args.whitelist_file,
-                        black_regex=args.black_regex,
-                        filters=filters)
->>>>>>> 2a033728
 
 
 def list_command(config='.stestr.conf', repo_type='file', repo_url=None,
