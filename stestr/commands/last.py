--- conflicted
+++ resolved
@@ -71,17 +71,14 @@
     :param str repo_type: This is the type of repository to use. Valid choices
         are 'file' and 'sql'.
     :param str repo_url: The url of the repository to use.
-<<<<<<< HEAD
     :param bool subunit_out: Show output as a subunit stream.
     :param pretty_out: Use the subunit-trace output filter.
     :param color: Enable colorized output with the subunit-trace output filter.
-=======
     :param bool subunit: Show output as a subunit stream.
 
     :return return_code: The exit code for the command. 0 for success and > 0
         for failures.
     :rtype: int
->>>>>>> 5eecea03
     """
     repo = util.get_repo_open(repo_type, repo_url)
     latest_run = repo.get_latest_run()
