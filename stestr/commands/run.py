# Licensed under the Apache License, Version 2.0 (the "License"); you may
# not use this file except in compliance with the License. You may obtain
# a copy of the License at
#
#     http://www.apache.org/licenses/LICENSE-2.0
#
# Unless required by applicable law or agreed to in writing, software
# distributed under the License is distributed on an "AS IS" BASIS, WITHOUT
# WARRANTIES OR CONDITIONS OF ANY KIND, either express or implied. See the
# License for the specific language governing permissions and limitations
# under the License.

"""Run a projects tests and load them into stestr."""

import configparser
import errno
import functools
import io
import os
import subprocess
import sys

from cliff import command
import subunit
import testtools

from stestr import bisect_tests
from stestr.commands import load
from stestr.commands import slowest
from stestr import config_file
from stestr import output
from stestr.repository import abstract as repository
from stestr.repository import util
from stestr import results
from stestr.subunit_runner import program
from stestr.subunit_runner import run as subunit_run
from stestr.testlist import parse_list
from stestr import user_config


def _to_int(possible, default=0, out=sys.stderr):
    try:
        i = int(possible)
    except (ValueError, TypeError):
        i = default
        msg = 'Unable to convert "%s" to an integer.  Using %d.\n' % (possible, default)
        out.write(str(msg))
    return i


class Run(command.Command):
    """Run the tests for a project and store them into the repository.

    Without --subunit, the process exit code will be non-zero if the test
    run was not successful. However, with --subunit, the process exit code
    is non-zero only if the subunit stream could not be generated
    successfully. The test results and run status are included in the
    subunit stream, so the stream should be used to determining the result
    of the run instead of the exit code when using the --subunit flag.
    """

    def get_parser(self, prog_name):
        parser = super().get_parser(prog_name)
<<<<<<< HEAD
        parser.add_argument("filters", nargs="*", default=None,
                            help="A list of string regex filters to initially "
                            "apply on the test list. Tests that match any of "
                            "the regexes will be used. (assuming any other "
                            "filtering specified also uses it)")
        parser.add_argument("--failing", action="store_true",
                            default=False,
                            help="Run only tests known to be failing.")
        parser.add_argument("--serial", action="store_true",
                            default=False,
                            help="Run tests in a serial process.")
        parser.add_argument("--concurrency", action="store", default=None,
                            type=int,
                            help="How many processes to use. The default (0) "
                            "autodetects your CPU count.")
        parser.add_argument("--load-list", default=None,
                            help="Only run tests listed in the named file."),
        parser.add_argument("--partial", action="store_true", default=False,
                            help="DEPRECATED: Only some tests will be run. "
                            "Implied by --failing. This option is deprecated "
                            "and no longer does anything. It will be removed "
                            "in the future")
        parser.add_argument("--subunit", action="store_true", default=False,
                            help="Display results in subunit format.")
        parser.add_argument("--until-failure", action="store_true",
                            default=False,
                            help="Repeat the run again and again until "
                            "failure occurs.")
        parser.add_argument("--analyze-isolation", action="store_true",
                            default=False,
                            help="Search the last test run for 2-test test "
                            "isolation interactions.")
        parser.add_argument("--isolated", action="store_true",
                            default=False,
                            help="Run each test id in a separate test runner.")
        parser.add_argument("--worker-file", action="store", default=None,
                            dest='worker_path',
                            help="Optional path of a manual worker grouping "
                            "file to use for the run")
        parser.add_argument('--blacklist-file', '-b',
                            default=None, dest='blacklist_file',
                            help='DEPRECATED: This option will soon be '
                            'replaced by --exclude-list which is functionally '
                            'equivalent. If this is specified at the same '
                            'time as --exclude-list, this flag will be '
                            'ignored and --exclude-list will be used.')
        parser.add_argument('--exclude-list', '-e',
                            default=None, dest='exclude_list',
                            help='Path to an exclusion list file, this file '
                            'contains a separate regex exclude on each '
                            'newline')
        parser.add_argument('--whitelist-file', '-w',
                            default=None, dest='whitelist_file',
                            help='DEPRECATED: This option will soon be '
                            'replaced by --include-list which is functionally '
                            'equivalent. If this is specified at the same '
                            'time as --include-list, this flag will be '
                            'ignored and --include-list will be used.')
        parser.add_argument('--include-list', '-i',
                            default=None, dest='include_list',
                            help='Path to an inclusion list file, this file '
                            'contains a separate regex on each newline.')
        parser.add_argument('--black-regex', '-B', default=None,
                            dest='black_regex',
                            help='DEPRECATED: This option will soon be '
                            'replaced by --exclude-regex which is functionally'
                            ' equivalent. If this is specified at the same '
                            'time as --exclude-regex, this flag will be '
                            'ignored and --exclude-regex will be used.')
        parser.add_argument('--exclude-regex', '-E', default=None,
                            dest='exclude_regex',
                            help='Test rejection regex. If a test cases name '
                            'matches on re.search() operation , '
                            'it will be removed from the final test list. '
                            'Effectively the exclusion-regexp is added to '
                            'exclusion regexp list, but you do need to edit a '
                            'file. The exclusion filtering happens after the '
                            'initial safe list selection, which by default is '
                            'everything.')
        parser.add_argument('--no-discover', '-n', default=None,
                            metavar='TEST_ID',
                            help="Takes in a single test to bypasses test "
                            "discover and just execute the test specified. A "
                            "file may be used in place of a test name.")
        parser.add_argument('--pdb', default=None, metavar='TEST_ID',
                            help="Run a single test id with the intent of "
                            "using pdb. This does not launch any separate "
                            "processes to ensure pdb works as expected. It "
                            "will bypass test discovery and just execute the "
                            "test specified. A file may be used in place of a "
                            "test name.")
        parser.add_argument('--random', action="store_true",
                            default=False,
                            help="Randomize the test order after they are "
                            "partitioned into separate workers")
        parser.add_argument('--combine', action='store_true', default=False,
                            help="Combine the results from the test run with "
                            "the last run in the repository")
        parser.add_argument('--no-subunit-trace', action='store_true',
                            default=False,
                            help='Disable the default subunit-trace output '
                            'filter')
        parser.add_argument('--force-subunit-trace', action='store_true',
                            default=False,
                            help='Force subunit-trace output regardless of any'
                                 'other options or config settings')
        parser.add_argument('--color', action='store_true', default=False,
                            help='Enable color output in the subunit-trace '
                            'output, if subunit-trace output is enabled. '
                            '(this is the default). If subunit-trace is '
                            'disable this does nothing.')
        parser.add_argument('--slowest', action='store_true', default=False,
                            help='After the test run, print the slowest '
                            'tests.')
        parser.add_argument('--abbreviate', action='store_true',
                            dest='abbreviate',
                            help='Print one character status for each test')
        parser.add_argument('--suppress-attachments', action='store_true',
                            dest='suppress_attachments',
                            help='If set do not print stdout or stderr '
                            'attachment contents on a successful test '
                            'execution')
        parser.add_argument('--all-attachments', action='store_true',
                            dest='all_attachments',
                            help='If set print all text attachment contents on'
                            ' a successful test execution')
        parser.add_argument('--dynamic', action='store_true', default=False,
                            help='Enable the EXPERIMENTAL dynamic scheduler')
        parser.add_argument('--show-binary-attachments', action='store_true',
                            dest='show_binary_attachments',
                            help='If set, show non-text attachments. This is '
                            'generally only useful for debug purposes.')
=======
        parser.add_argument(
            "filters",
            nargs="*",
            default=None,
            help="A list of string regex filters to initially "
            "apply on the test list. Tests that match any of "
            "the regexes will be used. (assuming any other "
            "filtering specified also uses it)",
        )
        parser.add_argument(
            "--failing",
            action="store_true",
            default=False,
            help="Run only tests known to be failing.",
        )
        parser.add_argument(
            "--serial",
            action="store_true",
            default=False,
            help="Run tests in a serial process.",
        )
        parser.add_argument(
            "--concurrency",
            action="store",
            default=None,
            type=int,
            help="How many processes to use. The default (0) "
            "autodetects your CPU count.",
        )
        parser.add_argument(
            "--load-list", default=None, help="Only run tests listed in the named file."
        ),
        parser.add_argument(
            "--subunit",
            action="store_true",
            default=False,
            help="Display results in subunit format.",
        )
        parser.add_argument(
            "--until-failure",
            action="store_true",
            default=False,
            help="Repeat the run again and again until " "failure occurs.",
        )
        parser.add_argument(
            "--analyze-isolation",
            action="store_true",
            default=False,
            help="Search the last test run for 2-test test " "isolation interactions.",
        )
        parser.add_argument(
            "--isolated",
            action="store_true",
            default=False,
            help="Run each test id in a separate test runner.",
        )
        parser.add_argument(
            "--worker-file",
            action="store",
            default=None,
            dest="worker_path",
            help="Optional path of a manual worker grouping " "file to use for the run",
        )
        parser.add_argument(
            "--exclude-list",
            "-e",
            default=None,
            dest="exclude_list",
            help="Path to an exclusion list file, this file "
            "contains a separate regex exclude on each "
            "newline",
        )
        parser.add_argument(
            "--include-list",
            "-i",
            default=None,
            dest="include_list",
            help="Path to an inclusion list file, this file "
            "contains a separate regex on each newline.",
        )
        parser.add_argument(
            "--exclude-regex",
            "-E",
            default=None,
            dest="exclude_regex",
            help="Test rejection regex. If a test cases name "
            "matches on re.search() operation , "
            "it will be removed from the final test list. "
            "Effectively the exclusion-regexp is added to "
            "exclusion regexp list, but you do need to edit a "
            "file. The exclusion filtering happens after the "
            "initial safe list selection, which by default is "
            "everything.",
        )
        parser.add_argument(
            "--no-discover",
            "-n",
            default=None,
            metavar="TEST_ID",
            help="Takes in a single test to bypasses test "
            "discover and just execute the test specified. A "
            "file may be used in place of a test name.",
        )
        parser.add_argument(
            "--pdb",
            default=None,
            metavar="TEST_ID",
            help="Run a single test id with the intent of "
            "using pdb. This does not launch any separate "
            "processes to ensure pdb works as expected. It "
            "will bypass test discovery and just execute the "
            "test specified. A file may be used in place of a "
            "test name.",
        )
        parser.add_argument(
            "--random",
            action="store_true",
            default=False,
            help="Randomize the test order after they are "
            "partitioned into separate workers",
        )
        parser.add_argument(
            "--combine",
            action="store_true",
            default=False,
            help="Combine the results from the test run with "
            "the last run in the repository",
        )
        parser.add_argument(
            "--no-subunit-trace",
            action="store_true",
            default=False,
            help="Disable the default subunit-trace output " "filter",
        )
        parser.add_argument(
            "--force-subunit-trace",
            action="store_true",
            default=False,
            help="Force subunit-trace output regardless of any"
            "other options or config settings",
        )
        parser.add_argument(
            "--color",
            action="store_true",
            default=False,
            help="Enable color output in the subunit-trace "
            "output, if subunit-trace output is enabled. "
            "(this is the default). If subunit-trace is "
            "disable this does nothing.",
        )
        parser.add_argument(
            "--slowest",
            action="store_true",
            default=False,
            help="After the test run, print the slowest " "tests.",
        )
        parser.add_argument(
            "--abbreviate",
            action="store_true",
            dest="abbreviate",
            help="Print one character status for each test",
        )
        parser.add_argument(
            "--suppress-attachments",
            action="store_true",
            dest="suppress_attachments",
            help="If set do not print stdout or stderr "
            "attachment contents on a successful test "
            "execution",
        )
        parser.add_argument(
            "--all-attachments",
            action="store_true",
            dest="all_attachments",
            help="If set print all text attachment contents on"
            " a successful test execution",
        )
        parser.add_argument(
            "--show-binary-attachments",
            action="store_true",
            dest="show_binary_attachments",
            help="If set, show non-text attachments. This is "
            "generally only useful for debug purposes.",
        )
>>>>>>> d24afcaf
        return parser

    def take_action(self, parsed_args):
        user_conf = user_config.get_user_config(self.app_args.user_config)
        filters = parsed_args.filters
        args = parsed_args
        if args.suppress_attachments and args.all_attachments:
            msg = (
                "The --suppress-attachments and --all-attachments "
                "options are mutually exclusive, you can not use both "
                "at the same time"
            )
            print(msg)
            sys.exit(1)
        if getattr(user_conf, "run", False):
            if not user_conf.run.get("no-subunit-trace"):
                if not args.no_subunit_trace:
                    pretty_out = True
                else:
                    pretty_out = False
            else:
                pretty_out = False

            pretty_out = args.force_subunit_trace or pretty_out
            if args.concurrency is None:
                concurrency = user_conf.run.get("concurrency", 0)
            else:
                concurrency = args.concurrency
            random = args.random or user_conf.run.get("random", False)
            color = args.color or user_conf.run.get("color", False)
            abbreviate = args.abbreviate or user_conf.run.get("abbreviate", False)
            suppress_attachments_conf = user_conf.run.get("suppress-attachments", False)
            all_attachments_conf = user_conf.run.get("all-attachments", False)
            if not args.suppress_attachments and not args.all_attachments:
                suppress_attachments = suppress_attachments_conf
                all_attachments = all_attachments_conf
            elif args.suppress_attachments:
                all_attachments = False
                suppress_attachments = args.suppress_attachments
            elif args.all_attachments:
                suppress_attachments = False
                all_attachments = args.all_attachments
        else:
            pretty_out = args.force_subunit_trace or not args.no_subunit_trace
            concurrency = args.concurrency or 0
            random = args.random
            color = args.color
            abbreviate = args.abbreviate
            suppress_attachments = args.suppress_attachments
            all_attachments = args.all_attachments
        verbose_level = self.app.options.verbose_level
        stdout = open(os.devnull, "w") if verbose_level == 0 else sys.stdout
        # Make sure all (python) callers have provided an int()
        concurrency = _to_int(concurrency)
        if concurrency and concurrency < 0:
            msg = (
                "The provided concurrency value: %s is not valid. An "
                "integer >= 0 must be used.\n" % concurrency
            )
            stdout.write(msg)
            return 2
        result = run_command(
            config=self.app_args.config,
            repo_url=self.app_args.repo_url,
            test_path=self.app_args.test_path,
            top_dir=self.app_args.top_dir,
            group_regex=self.app_args.group_regex,
            failing=args.failing,
            serial=args.serial,
            concurrency=concurrency,
            load_list=args.load_list,
            subunit_out=args.subunit,
            until_failure=args.until_failure,
            analyze_isolation=args.analyze_isolation,
            isolated=args.isolated,
            worker_path=args.worker_path,
            exclude_list=args.exclude_list,
            include_list=args.include_list,
            exclude_regex=args.exclude_regex,
            no_discover=args.no_discover,
            random=random,
            combine=args.combine,
            filters=filters,
            pretty_out=pretty_out,
            color=color,
            stdout=stdout,
            abbreviate=abbreviate,
            suppress_attachments=suppress_attachments,
            all_attachments=all_attachments,
            show_binary_attachments=args.show_binary_attachments,
<<<<<<< HEAD
            pdb=args.pdb, dynamic=args.dynamic)
=======
            pdb=args.pdb,
        )
>>>>>>> d24afcaf

        # Always output slowest test info if requested, regardless of other
        # test run options
        user_slowest = False
        if getattr(user_conf, "run", False):
            user_slowest = user_conf.run.get("slowest", False)
        if args.slowest or user_slowest:
            slowest.slowest(repo_url=self.app_args.repo_url)

        return result


def _find_failing(repo):
    run = repo.get_failing()
    case = run.get_test()
    ids = []

    def gather_errors(test_dict):
        if test_dict["status"] == "fail":
            ids.append(test_dict["id"])

    result = testtools.StreamToDict(gather_errors)
    result.startTestRun()
    try:
        case.run(result)
    finally:
        result.stopTestRun()
    return ids


<<<<<<< HEAD
def run_command(config='.stestr.conf', repo_type='file',
                repo_url=None, test_path=None, top_dir=None, group_regex=None,
                failing=False, serial=False, concurrency=0, load_list=None,
                partial=False, subunit_out=False, until_failure=False,
                analyze_isolation=False, isolated=False, worker_path=None,
                blacklist_file=None, exclude_list=None,
                whitelist_file=None, include_list=None,
                black_regex=None, exclude_regex=None, no_discover=False,
                random=False, combine=False, filters=None, pretty_out=True,
                color=False, stdout=sys.stdout, abbreviate=False,
                suppress_attachments=False, all_attachments=False,
                show_binary_attachments=True, pdb=False, dynamic=False):
=======
def run_command(
    config=config_file.TestrConf.DEFAULT_CONFIG_FILENAME,
    repo_url=None,
    test_path=None,
    top_dir=None,
    group_regex=None,
    failing=False,
    serial=False,
    concurrency=0,
    load_list=None,
    subunit_out=False,
    until_failure=False,
    analyze_isolation=False,
    isolated=False,
    worker_path=None,
    exclude_list=None,
    include_list=None,
    exclude_regex=None,
    no_discover=False,
    random=False,
    combine=False,
    filters=None,
    pretty_out=True,
    color=False,
    stdout=sys.stdout,
    abbreviate=False,
    suppress_attachments=False,
    all_attachments=False,
    show_binary_attachments=True,
    pdb=False,
):
>>>>>>> d24afcaf
    """Function to execute the run command

    This function implements the run command. It will run the tests specified
    in the parameters based on the provided config file and/or arguments
    specified in the way specified by the arguments. The results will be
    printed to STDOUT and loaded into the repository.

    :param str config: The path to the stestr config file. Must be a string.
    :param str repo_url: The url of the repository to use.
    :param str test_path: Set the test path to use for unittest discovery.
        If both this and the corresponding config file option are set, this
        value will be used.
    :param str top_dir: The top dir to use for unittest discovery. This takes
        precedence over the value in the config file. (if one is present in
        the config file)
    :param str group_regex: Set a group regex to use for grouping tests
        together in the stestr scheduler. If both this and the corresponding
        config file option are set this value will be used.
    :param bool failing: Run only tests known to be failing.
    :param bool serial: Run tests serially
    :param int concurrency: "How many processes to use. The default (0)
        autodetects your CPU count and uses that.
    :param str load_list: The path to a list of test_ids. If specified only
        tests listed in the named file will be run.
    :param bool subunit_out: Display results in subunit format.
    :param bool until_failure: Repeat the run again and again until failure
        occurs.
    :param bool analyze_isolation: Search the last test run for 2-test test
        isolation interactions.
    :param bool isolated: Run each test id in a separate test runner.
    :param str worker_path: Optional path of a manual worker grouping file
        to use for the run.
    :param str exclude_list: Path to an exclusion list file, this file
        contains a separate regex exclude on each newline.
    :param str include_list: Path to a inclusion list file, this file
        contains a separate regex on each newline.
    :param str exclude_regex: Test rejection regex. If a test cases name
        matches on re.search() operation, it will be removed from the final
        test list.
    :param str no_discover: Takes in a single test_id to bypasses test
        discover and just execute the test specified. A file name may be used
        in place of a test name.
    :param bool random: Randomize the test order after they are partitioned
        into separate workers
    :param bool combine: Combine the results from the test run with the
        last run in the repository
    :param list filters: A list of string regex filters to initially apply on
        the test list. Tests that match any of the regexes will be used.
        (assuming any other filtering specified also uses it)
    :param bool pretty_out: Use the subunit-trace output filter
    :param bool color: Enable colorized output in subunit-trace
    :param file stdout: The file object to write all output to. By default this
        is sys.stdout
    :param bool abbreviate: Use abbreviated output if set true
    :param bool suppress_attachments: When set true attachments subunit_trace
        will not print attachments on successful test execution.
    :param bool all_attachments: When set true subunit_trace will print all
        text attachments on successful test execution.
    :param bool show_binary_attachments: When set to true, subunit_trace will
        print binary attachments in addition to text attachments.
    :param str pdb: Takes in a single test_id to bypasses test
        discover and just execute the test specified without launching any
        additional processes. A file name may be used in place of a test name.
    :param bool dynamic: Enable dynamic scheduling

    :return return_code: The exit code for the command. 0 for success and > 0
        for failures.
    :rtype: int
    """
    try:
        repo = util.get_repo_open(repo_url=repo_url)
    # If a repo is not found, and there a stestr config exists just create it
    except repository.RepositoryNotFound:
        if not os.path.isfile(config) and not test_path:
            # If there is no config and no test-path
            if os.path.isfile("tox.ini"):
                tox_conf = configparser.SafeConfigParser()
                tox_conf.read("tox.ini")
                if not tox_conf.has_section("stestr"):
                    msg = (
                        "No file found, --test-path not specified, and "
                        "stestr section not found in tox.ini. Either "
                        "create or specify a .stestr.conf, use "
                        "--test-path, or add an stestr section to the "
                        "tox.ini"
                    )
                    stdout.write(msg)
                    exit(1)
            else:
                msg = (
                    "No config file found and --test-path not specified. "
                    "Either create or specify a .stestr.conf or use "
                    "--test-path "
                )
                stdout.write(msg)
                exit(1)
        try:
            repo = util.get_repo_initialise(repo_url=repo_url)
        except OSError as e:
            if e.errno != errno.EEXIST:
                raise
            repo_path = repo_url or "./stestr"
            stdout.write(
                "The specified repository directory %s already "
                "exists. Please check if the repository already "
                "exists or select a different path\n" % repo_path
            )
            return 1

    combine_id = None
    concurrency = _to_int(concurrency)

    if concurrency and concurrency < 0:
        msg = (
            "The provided concurrency value: %s is not valid. An integer "
            ">= 0 must be used.\n" % concurrency
        )
        stdout.write(msg)
        return 2
    if dynamic:
        if sys.version_info[0] < 3 or sys.version_info[1] < 5:
            msg = 'Dynamic mode requires python 3.5 or newer.'
            exit(1)

        warnings.warn("WARNING: The dynamic scheduler is still experimental. "
                      "You might encounter issues while using it")
    if combine:
        latest_id = repo.latest_id()
        combine_id = str(latest_id)
    if no_discover and pdb:
        msg = (
            "--no-discover and --pdb are mutually exclusive options, "
            "only specify one at a time"
        )
        stdout.write(msg)
        return 2
    if pdb and until_failure:
        msg = (
            "pdb mode does not function with the --until-failure flag, "
            "only specify one at a time"
        )
        stdout.write(msg)
        return 2

    if no_discover:
        ids = no_discover
        if "::" in ids:
            ids = ids.replace("::", ".")
        if ids.find("/") != -1:
            root = ids.replace(".py", "")
            ids = root.replace("/", ".")
        stestr_python = sys.executable
        if os.environ.get("PYTHON"):
            python_bin = os.environ.get("PYTHON")
        elif stestr_python:
            python_bin = stestr_python
        else:
            raise RuntimeError(
                "The Python interpreter was not found and " "PYTHON is not set"
            )
        run_cmd = python_bin + " -m stestr.subunit_runner.run " + ids

        def run_tests():
<<<<<<< HEAD
            run_proc = [('subunit', output.ReturnCodeToSubunit(
                subprocess.Popen(run_cmd, shell=True,
                                 stdout=subprocess.PIPE),
                dynamic=False))]

            return load.load(in_streams=run_proc,
                             subunit_out=subunit_out,
                             repo_type=repo_type,
                             repo_url=repo_url, run_id=combine_id,
                             pretty_out=pretty_out,
                             color=color, stdout=stdout, abbreviate=abbreviate,
                             suppress_attachments=suppress_attachments,
                             all_attachments=all_attachments,
                             show_binary_attachments=show_binary_attachments)
=======
            run_proc = [
                (
                    "subunit",
                    output.ReturnCodeToSubunit(
                        subprocess.Popen(run_cmd, shell=True, stdout=subprocess.PIPE)
                    ),
                )
            ]
            return load.load(
                in_streams=run_proc,
                subunit_out=subunit_out,
                repo_url=repo_url,
                run_id=combine_id,
                pretty_out=pretty_out,
                color=color,
                stdout=stdout,
                abbreviate=abbreviate,
                suppress_attachments=suppress_attachments,
                all_attachments=all_attachments,
                show_binary_attachments=show_binary_attachments,
            )
>>>>>>> d24afcaf

        if not until_failure:
            return run_tests()
        else:
            while True:
                result = run_tests()
                # If we're using subunit output we want to make sure to check
                # the result from the repository because load() returns 0
                # always on subunit output
                if subunit:
                    summary = testtools.StreamSummary()
                    last_run = repo.get_latest_run().get_subunit_stream()
                    stream = subunit.ByteStreamToStreamResult(last_run)
                    summary.startTestRun()
                    try:
                        stream.run(summary)
                    finally:
                        summary.stopTestRun()
                    if not results.wasSuccessful(summary):
                        result = 1
                if result:
                    return result

    if pdb:
        ids = pdb
        if "::" in ids:
            ids = ids.replace("::", ".")
        if ids.find("/") != -1:
            root = ids.replace(".py", "")
            ids = root.replace("/", ".")
        runner = subunit_run.SubunitTestRunner
        stream = io.BytesIO()
        program.TestProgram(
            module=None,
            argv=["stestr", ids],
            testRunner=functools.partial(runner, stdout=stream),
        )
        stream.seek(0)
        run_proc = [("subunit", stream)]
        return load.load(
            in_streams=run_proc,
            subunit_out=subunit_out,
            repo_url=repo_url,
            run_id=combine_id,
            pretty_out=pretty_out,
            color=color,
            stdout=stdout,
            abbreviate=abbreviate,
            suppress_attachments=suppress_attachments,
            all_attachments=all_attachments,
            show_binary_attachments=show_binary_attachments,
        )

    if failing or analyze_isolation:
        ids = _find_failing(repo)
    else:
        ids = None
    if load_list:
        list_ids = set()
        # Should perhaps be text.. currently does its own decode.
        with open(load_list, "rb") as list_file:
            list_ids = set(parse_list(list_file.read()))
        if ids is None:
            # Use the supplied list verbatim
            ids = list_ids
        else:
            # We have some already limited set of ids, just reduce to ids
            # that are both failing and listed.
            ids = list_ids.intersection(ids)

    conf = config_file.TestrConf.load_from_file(config)
    if not analyze_isolation:
        cmd = conf.get_run_command(
            ids,
            regexes=filters,
            group_regex=group_regex,
            repo_url=repo_url,
            serial=serial,
            worker_path=worker_path,
            concurrency=concurrency,
            exclude_list=exclude_list,
            include_list=include_list,
            exclude_regex=exclude_regex,
<<<<<<< HEAD
            top_dir=top_dir, test_path=test_path, randomize=random,
            dynamic=dynamic)
=======
            top_dir=top_dir,
            test_path=test_path,
            randomize=random,
        )
>>>>>>> d24afcaf
        if isolated:
            result = 0
            cmd.setUp()
            try:
                ids = cmd.list_tests()
            finally:
                cmd.cleanUp()
            for test_id in ids:
                # TODO(mtreinish): add regex
                cmd = conf.get_run_command(
                    [test_id],
                    filters,
                    group_regex=group_regex,
                    repo_url=repo_url,
                    serial=serial,
                    worker_path=worker_path,
                    concurrency=concurrency,
                    exclude_list=exclude_list,
                    include_list=include_list,
                    exclude_regex=exclude_regex,
                    randomize=random,
                    test_path=test_path,
                    top_dir=top_dir,
                )

                run_result = _run_tests(
                    cmd,
                    until_failure,
                    subunit_out=subunit_out,
                    combine_id=combine_id,
                    repo_url=repo_url,
                    pretty_out=pretty_out,
                    color=color,
                    abbreviate=abbreviate,
                    stdout=stdout,
                    suppress_attachments=suppress_attachments,
                    all_attachments=all_attachments,
                    show_binary_attachments=show_binary_attachments,
<<<<<<< HEAD
                    dynamic=dynamic)
=======
                )
>>>>>>> d24afcaf
                if run_result > result:
                    result = run_result
            return result
        else:
<<<<<<< HEAD
            return _run_tests(cmd, until_failure,
                              subunit_out=subunit_out,
                              combine_id=combine_id,
                              repo_type=repo_type,
                              repo_url=repo_url,
                              pretty_out=pretty_out,
                              color=color,
                              stdout=stdout,
                              abbreviate=abbreviate,
                              suppress_attachments=suppress_attachments,
                              all_attachments=all_attachments,
                              show_binary_attachments=show_binary_attachments,
                              dynamic=dynamic)
=======
            return _run_tests(
                cmd,
                until_failure,
                subunit_out=subunit_out,
                combine_id=combine_id,
                repo_url=repo_url,
                pretty_out=pretty_out,
                color=color,
                stdout=stdout,
                abbreviate=abbreviate,
                suppress_attachments=suppress_attachments,
                all_attachments=all_attachments,
                show_binary_attachments=show_binary_attachments,
            )
>>>>>>> d24afcaf
    else:
        # Where do we source data about the cause of conflicts.
        latest_run = repo.get_latest_run()
        # Stage one: reduce the list of failing tests (possibly further
        # reduced by testfilters) to eliminate fails-on-own tests.
        spurious_failures = set()
        for test_id in ids:
            # TODO(mtrienish): Add regex
            cmd = conf.get_run_command(
                [test_id],
                group_regex=group_regex,
                repo_url=repo_url,
                serial=serial,
                worker_path=worker_path,
                concurrency=concurrency,
                exclude_list=exclude_list,
                include_list=include_list,
                exclude_regex=exclude_regex,
                randomize=random,
                test_path=test_path,
                top_dir=top_dir,
            )
            if not _run_tests(cmd, until_failure):
                # If the test was filtered, it won't have been run.
                if test_id in repo.get_test_ids(repo.latest_id()):
                    spurious_failures.add(test_id)
                # This is arguably ugly, why not just tell the system that
                # a pass here isn't a real pass? [so that when we find a
                # test that is spuriously failing, we don't forget
                # that it is actually failing.
                # Alternatively, perhaps this is a case for data mining:
                # when a test starts passing, keep a journal, and allow
                # digging back in time to see that it was a failure,
                # what it failed with etc...
                # The current solution is to just let it get marked as
                # a pass temporarily.
        if not spurious_failures:
            # All done.
            return 0
        bisect_runner = bisect_tests.IsolationAnalyzer(
            latest_run,
            conf,
            _run_tests,
            repo,
            test_path=test_path,
            top_dir=top_dir,
            group_regex=group_regex,
            repo_url=repo_url,
            serial=serial,
            concurrency=concurrency,
        )
        # spurious-failure -> cause.
        return bisect_runner.bisect_tests(spurious_failures)


<<<<<<< HEAD
def _run_tests(cmd, until_failure,
               subunit_out=False, combine_id=None, repo_type='file',
               repo_url=None, pretty_out=True, color=False, stdout=sys.stdout,
               abbreviate=False, suppress_attachments=False,
               all_attachments=False, show_binary_attachments=False,
               dynamic=False):
=======
def _run_tests(
    cmd,
    until_failure,
    subunit_out=False,
    combine_id=None,
    repo_url=None,
    pretty_out=True,
    color=False,
    stdout=sys.stdout,
    abbreviate=False,
    suppress_attachments=False,
    all_attachments=False,
    show_binary_attachments=False,
):
>>>>>>> d24afcaf
    """Run the tests cmd was parameterised with."""
    cmd.setUp()
    try:

        def run_tests():
<<<<<<< HEAD
            if not dynamic or cmd.concurrency == 1:
                run_procs = [('subunit',
                              output.ReturnCodeToSubunit(
                                  proc,
                                  dynamic=False)) for proc in cmd.run_tests()]
            else:
                run_procs = [('subunit',
                              output.ReturnCodeToSubunit(
                                  os.fdopen(proc['stream']),
                                  proc['proc'])) for proc in cmd.run_tests()]
=======
            run_procs = [
                ("subunit", output.ReturnCodeToSubunit(proc))
                for proc in cmd.run_tests()
            ]
>>>>>>> d24afcaf
            if not run_procs:
                stdout.write("The specified regex doesn't match with anything")
                return 1
            return load.load(
                (None, None),
                in_streams=run_procs,
                subunit_out=subunit_out,
                repo_url=repo_url,
                run_id=combine_id,
                pretty_out=pretty_out,
                color=color,
                stdout=stdout,
                abbreviate=abbreviate,
                suppress_attachments=suppress_attachments,
                all_attachments=all_attachments,
                show_binary_attachments=show_binary_attachments,
            )

        if not until_failure:
            return run_tests()
        else:
            while True:
                result = run_tests()
                # If we're using subunit output we want to make sure to check
                # the result from the repository because load() returns 0
                # always on subunit output
                if subunit_out:
                    repo = util.get_repo_open(repo_url=repo_url)
                    summary = testtools.StreamSummary()
                    last_run = repo.get_latest_run().get_subunit_stream()
                    stream = subunit.ByteStreamToStreamResult(last_run)
                    summary.startTestRun()
                    try:
                        stream.run(summary)
                    finally:
                        summary.stopTestRun()
                    if not results.wasSuccessful(summary):
                        result = 1
                if result:
                    return result
    finally:
        cmd.cleanUp()<|MERGE_RESOLUTION|>--- conflicted
+++ resolved
@@ -19,6 +19,7 @@
 import os
 import subprocess
 import sys
+import warnings
 
 from cliff import command
 import subunit
@@ -61,140 +62,6 @@
 
     def get_parser(self, prog_name):
         parser = super().get_parser(prog_name)
-<<<<<<< HEAD
-        parser.add_argument("filters", nargs="*", default=None,
-                            help="A list of string regex filters to initially "
-                            "apply on the test list. Tests that match any of "
-                            "the regexes will be used. (assuming any other "
-                            "filtering specified also uses it)")
-        parser.add_argument("--failing", action="store_true",
-                            default=False,
-                            help="Run only tests known to be failing.")
-        parser.add_argument("--serial", action="store_true",
-                            default=False,
-                            help="Run tests in a serial process.")
-        parser.add_argument("--concurrency", action="store", default=None,
-                            type=int,
-                            help="How many processes to use. The default (0) "
-                            "autodetects your CPU count.")
-        parser.add_argument("--load-list", default=None,
-                            help="Only run tests listed in the named file."),
-        parser.add_argument("--partial", action="store_true", default=False,
-                            help="DEPRECATED: Only some tests will be run. "
-                            "Implied by --failing. This option is deprecated "
-                            "and no longer does anything. It will be removed "
-                            "in the future")
-        parser.add_argument("--subunit", action="store_true", default=False,
-                            help="Display results in subunit format.")
-        parser.add_argument("--until-failure", action="store_true",
-                            default=False,
-                            help="Repeat the run again and again until "
-                            "failure occurs.")
-        parser.add_argument("--analyze-isolation", action="store_true",
-                            default=False,
-                            help="Search the last test run for 2-test test "
-                            "isolation interactions.")
-        parser.add_argument("--isolated", action="store_true",
-                            default=False,
-                            help="Run each test id in a separate test runner.")
-        parser.add_argument("--worker-file", action="store", default=None,
-                            dest='worker_path',
-                            help="Optional path of a manual worker grouping "
-                            "file to use for the run")
-        parser.add_argument('--blacklist-file', '-b',
-                            default=None, dest='blacklist_file',
-                            help='DEPRECATED: This option will soon be '
-                            'replaced by --exclude-list which is functionally '
-                            'equivalent. If this is specified at the same '
-                            'time as --exclude-list, this flag will be '
-                            'ignored and --exclude-list will be used.')
-        parser.add_argument('--exclude-list', '-e',
-                            default=None, dest='exclude_list',
-                            help='Path to an exclusion list file, this file '
-                            'contains a separate regex exclude on each '
-                            'newline')
-        parser.add_argument('--whitelist-file', '-w',
-                            default=None, dest='whitelist_file',
-                            help='DEPRECATED: This option will soon be '
-                            'replaced by --include-list which is functionally '
-                            'equivalent. If this is specified at the same '
-                            'time as --include-list, this flag will be '
-                            'ignored and --include-list will be used.')
-        parser.add_argument('--include-list', '-i',
-                            default=None, dest='include_list',
-                            help='Path to an inclusion list file, this file '
-                            'contains a separate regex on each newline.')
-        parser.add_argument('--black-regex', '-B', default=None,
-                            dest='black_regex',
-                            help='DEPRECATED: This option will soon be '
-                            'replaced by --exclude-regex which is functionally'
-                            ' equivalent. If this is specified at the same '
-                            'time as --exclude-regex, this flag will be '
-                            'ignored and --exclude-regex will be used.')
-        parser.add_argument('--exclude-regex', '-E', default=None,
-                            dest='exclude_regex',
-                            help='Test rejection regex. If a test cases name '
-                            'matches on re.search() operation , '
-                            'it will be removed from the final test list. '
-                            'Effectively the exclusion-regexp is added to '
-                            'exclusion regexp list, but you do need to edit a '
-                            'file. The exclusion filtering happens after the '
-                            'initial safe list selection, which by default is '
-                            'everything.')
-        parser.add_argument('--no-discover', '-n', default=None,
-                            metavar='TEST_ID',
-                            help="Takes in a single test to bypasses test "
-                            "discover and just execute the test specified. A "
-                            "file may be used in place of a test name.")
-        parser.add_argument('--pdb', default=None, metavar='TEST_ID',
-                            help="Run a single test id with the intent of "
-                            "using pdb. This does not launch any separate "
-                            "processes to ensure pdb works as expected. It "
-                            "will bypass test discovery and just execute the "
-                            "test specified. A file may be used in place of a "
-                            "test name.")
-        parser.add_argument('--random', action="store_true",
-                            default=False,
-                            help="Randomize the test order after they are "
-                            "partitioned into separate workers")
-        parser.add_argument('--combine', action='store_true', default=False,
-                            help="Combine the results from the test run with "
-                            "the last run in the repository")
-        parser.add_argument('--no-subunit-trace', action='store_true',
-                            default=False,
-                            help='Disable the default subunit-trace output '
-                            'filter')
-        parser.add_argument('--force-subunit-trace', action='store_true',
-                            default=False,
-                            help='Force subunit-trace output regardless of any'
-                                 'other options or config settings')
-        parser.add_argument('--color', action='store_true', default=False,
-                            help='Enable color output in the subunit-trace '
-                            'output, if subunit-trace output is enabled. '
-                            '(this is the default). If subunit-trace is '
-                            'disable this does nothing.')
-        parser.add_argument('--slowest', action='store_true', default=False,
-                            help='After the test run, print the slowest '
-                            'tests.')
-        parser.add_argument('--abbreviate', action='store_true',
-                            dest='abbreviate',
-                            help='Print one character status for each test')
-        parser.add_argument('--suppress-attachments', action='store_true',
-                            dest='suppress_attachments',
-                            help='If set do not print stdout or stderr '
-                            'attachment contents on a successful test '
-                            'execution')
-        parser.add_argument('--all-attachments', action='store_true',
-                            dest='all_attachments',
-                            help='If set print all text attachment contents on'
-                            ' a successful test execution')
-        parser.add_argument('--dynamic', action='store_true', default=False,
-                            help='Enable the EXPERIMENTAL dynamic scheduler')
-        parser.add_argument('--show-binary-attachments', action='store_true',
-                            dest='show_binary_attachments',
-                            help='If set, show non-text attachments. This is '
-                            'generally only useful for debug purposes.')
-=======
         parser.add_argument(
             "filters",
             nargs="*",
@@ -379,7 +246,12 @@
             help="If set, show non-text attachments. This is "
             "generally only useful for debug purposes.",
         )
->>>>>>> d24afcaf
+        parser.add_argument(
+            "--dynamic",
+            action="store_true",
+            default=False,
+            help="Enable the EXPERIMENTAL dynamic scheduler",
+        )
         return parser
 
     def take_action(self, parsed_args):
@@ -470,12 +342,9 @@
             suppress_attachments=suppress_attachments,
             all_attachments=all_attachments,
             show_binary_attachments=args.show_binary_attachments,
-<<<<<<< HEAD
-            pdb=args.pdb, dynamic=args.dynamic)
-=======
             pdb=args.pdb,
-        )
->>>>>>> d24afcaf
+            dynamic=args.dynamic,
+        )
 
         # Always output slowest test info if requested, regardless of other
         # test run options
@@ -506,20 +375,6 @@
     return ids
 
 
-<<<<<<< HEAD
-def run_command(config='.stestr.conf', repo_type='file',
-                repo_url=None, test_path=None, top_dir=None, group_regex=None,
-                failing=False, serial=False, concurrency=0, load_list=None,
-                partial=False, subunit_out=False, until_failure=False,
-                analyze_isolation=False, isolated=False, worker_path=None,
-                blacklist_file=None, exclude_list=None,
-                whitelist_file=None, include_list=None,
-                black_regex=None, exclude_regex=None, no_discover=False,
-                random=False, combine=False, filters=None, pretty_out=True,
-                color=False, stdout=sys.stdout, abbreviate=False,
-                suppress_attachments=False, all_attachments=False,
-                show_binary_attachments=True, pdb=False, dynamic=False):
-=======
 def run_command(
     config=config_file.TestrConf.DEFAULT_CONFIG_FILENAME,
     repo_url=None,
@@ -550,8 +405,8 @@
     all_attachments=False,
     show_binary_attachments=True,
     pdb=False,
+    dynamic=False,
 ):
->>>>>>> d24afcaf
     """Function to execute the run command
 
     This function implements the run command. It will run the tests specified
@@ -673,11 +528,13 @@
         return 2
     if dynamic:
         if sys.version_info[0] < 3 or sys.version_info[1] < 5:
-            msg = 'Dynamic mode requires python 3.5 or newer.'
+            msg = "Dynamic mode requires python 3.5 or newer."
             exit(1)
 
-        warnings.warn("WARNING: The dynamic scheduler is still experimental. "
-                      "You might encounter issues while using it")
+        warnings.warn(
+            "WARNING: The dynamic scheduler is still experimental. "
+            "You might encounter issues while using it"
+        )
     if combine:
         latest_id = repo.latest_id()
         combine_id = str(latest_id)
@@ -715,27 +572,12 @@
         run_cmd = python_bin + " -m stestr.subunit_runner.run " + ids
 
         def run_tests():
-<<<<<<< HEAD
-            run_proc = [('subunit', output.ReturnCodeToSubunit(
-                subprocess.Popen(run_cmd, shell=True,
-                                 stdout=subprocess.PIPE),
-                dynamic=False))]
-
-            return load.load(in_streams=run_proc,
-                             subunit_out=subunit_out,
-                             repo_type=repo_type,
-                             repo_url=repo_url, run_id=combine_id,
-                             pretty_out=pretty_out,
-                             color=color, stdout=stdout, abbreviate=abbreviate,
-                             suppress_attachments=suppress_attachments,
-                             all_attachments=all_attachments,
-                             show_binary_attachments=show_binary_attachments)
-=======
             run_proc = [
                 (
                     "subunit",
                     output.ReturnCodeToSubunit(
-                        subprocess.Popen(run_cmd, shell=True, stdout=subprocess.PIPE)
+                        subprocess.Popen(run_cmd, shell=True, stdout=subprocess.PIPE),
+                        dynamic=False,
                     ),
                 )
             ]
@@ -752,7 +594,6 @@
                 all_attachments=all_attachments,
                 show_binary_attachments=show_binary_attachments,
             )
->>>>>>> d24afcaf
 
         if not until_failure:
             return run_tests()
@@ -836,15 +677,11 @@
             exclude_list=exclude_list,
             include_list=include_list,
             exclude_regex=exclude_regex,
-<<<<<<< HEAD
-            top_dir=top_dir, test_path=test_path, randomize=random,
-            dynamic=dynamic)
-=======
             top_dir=top_dir,
             test_path=test_path,
             randomize=random,
-        )
->>>>>>> d24afcaf
+            dynamic=dynamic,
+        )
         if isolated:
             result = 0
             cmd.setUp()
@@ -883,30 +720,12 @@
                     suppress_attachments=suppress_attachments,
                     all_attachments=all_attachments,
                     show_binary_attachments=show_binary_attachments,
-<<<<<<< HEAD
-                    dynamic=dynamic)
-=======
+                    dynamic=dynamic,
                 )
->>>>>>> d24afcaf
                 if run_result > result:
                     result = run_result
             return result
         else:
-<<<<<<< HEAD
-            return _run_tests(cmd, until_failure,
-                              subunit_out=subunit_out,
-                              combine_id=combine_id,
-                              repo_type=repo_type,
-                              repo_url=repo_url,
-                              pretty_out=pretty_out,
-                              color=color,
-                              stdout=stdout,
-                              abbreviate=abbreviate,
-                              suppress_attachments=suppress_attachments,
-                              all_attachments=all_attachments,
-                              show_binary_attachments=show_binary_attachments,
-                              dynamic=dynamic)
-=======
             return _run_tests(
                 cmd,
                 until_failure,
@@ -920,8 +739,8 @@
                 suppress_attachments=suppress_attachments,
                 all_attachments=all_attachments,
                 show_binary_attachments=show_binary_attachments,
+                dynamic=dynamic,
             )
->>>>>>> d24afcaf
     else:
         # Where do we source data about the cause of conflicts.
         latest_run = repo.get_latest_run()
@@ -977,14 +796,6 @@
         return bisect_runner.bisect_tests(spurious_failures)
 
 
-<<<<<<< HEAD
-def _run_tests(cmd, until_failure,
-               subunit_out=False, combine_id=None, repo_type='file',
-               repo_url=None, pretty_out=True, color=False, stdout=sys.stdout,
-               abbreviate=False, suppress_attachments=False,
-               all_attachments=False, show_binary_attachments=False,
-               dynamic=False):
-=======
 def _run_tests(
     cmd,
     until_failure,
@@ -998,30 +809,28 @@
     suppress_attachments=False,
     all_attachments=False,
     show_binary_attachments=False,
+    dynamic=False,
 ):
->>>>>>> d24afcaf
     """Run the tests cmd was parameterised with."""
     cmd.setUp()
     try:
 
         def run_tests():
-<<<<<<< HEAD
             if not dynamic or cmd.concurrency == 1:
-                run_procs = [('subunit',
-                              output.ReturnCodeToSubunit(
-                                  proc,
-                                  dynamic=False)) for proc in cmd.run_tests()]
+                run_procs = [
+                    ("subunit", output.ReturnCodeToSubunit(proc, dynamic=False))
+                    for proc in cmd.run_tests()
+                ]
             else:
-                run_procs = [('subunit',
-                              output.ReturnCodeToSubunit(
-                                  os.fdopen(proc['stream']),
-                                  proc['proc'])) for proc in cmd.run_tests()]
-=======
-            run_procs = [
-                ("subunit", output.ReturnCodeToSubunit(proc))
-                for proc in cmd.run_tests()
-            ]
->>>>>>> d24afcaf
+                run_procs = [
+                    (
+                        "subunit",
+                        output.ReturnCodeToSubunit(
+                            os.fdopen(proc["stream"]), proc["proc"]
+                        ),
+                    )
+                    for proc in cmd.run_tests()
+                ]
             if not run_procs:
                 stdout.write("The specified regex doesn't match with anything")
                 return 1
