--- conflicted
+++ resolved
@@ -32,85 +32,7 @@
 from stestr.testlist import parse_list
 
 
-<<<<<<< HEAD
 class Run(command.Command):
-=======
-def set_cli_opts(parser):
-    parser.add_argument("--failing", action="store_true",
-                        default=False,
-                        help="Run only tests known to be failing.")
-    parser.add_argument("--serial", action="store_true",
-                        default=False,
-                        help="Run tests in a serial process.")
-    parser.add_argument("--concurrency", action="store", default=0,
-                        help="How many processes to use. The default (0) "
-                             "autodetects your CPU count.")
-    parser.add_argument("--load-list", default=None,
-                        help="Only run tests listed in the named file."),
-    parser.add_argument("--partial", action="store_true", default=False,
-                        help="DEPRECATED: Only some tests will be run. Implied"
-                             " by --failing. This option is deprecated and no "
-                             "longer does anything. It will be removed in the "
-                             "future")
-    parser.add_argument("--subunit", action="store_true", default=False,
-                        help="Display results in subunit format.")
-    parser.add_argument("--until-failure", action="store_true", default=False,
-                        help="Repeat the run again and again until failure "
-                             "occurs.")
-    parser.add_argument("--analyze-isolation", action="store_true",
-                        default=False,
-                        help="Search the last test run for 2-test test "
-                             "isolation interactions.")
-    parser.add_argument("--isolated", action="store_true",
-                        default=False,
-                        help="Run each test id in a separate test runner.")
-    parser.add_argument("--worker-file", action="store", default=None,
-                        dest='worker_path',
-                        help="Optional path of a manual worker grouping file "
-                             "to use for the run")
-    parser.add_argument('--blacklist-file', '-b',
-                        default=None, dest='blacklist_file',
-                        help='Path to a blacklist file, this file '
-                             'contains a separate regex exclude on each '
-                             'newline')
-    parser.add_argument('--whitelist-file', '-w',
-                        default=None, dest='whitelist_file',
-                        help='Path to a whitelist file, this file '
-                             'contains a separate regex on each newline.')
-    parser.add_argument('--black-regex', '-B', default=None,
-                        dest='black_regex',
-                        help='Test rejection regex. If a test cases name '
-                        'matches on re.search() operation , '
-                        'it will be removed from the final test list. '
-                        'Effectively the black-regexp is added to '
-                        ' black regexp list, but you do need to edit a file. '
-                        'The black filtering happens after the initial '
-                        ' white selection, which by default is everything.')
-    parser.add_argument('--no-discover', '-n', default=None, metavar='TEST_ID',
-                        help="Takes in a single test to bypasses test discover"
-                             " and just execute the test specified. A file "
-                             "name may be used in place of a test name.")
-    parser.add_argument('--random', '-r', action="store_true", default=False,
-                        help="Randomize the test order after they are "
-                             "partitioned into separate workers")
-    parser.add_argument('--combine', action='store_true', default=False,
-                        help="Combine the results from the test run with the "
-                             "last run in the repository")
-    parser.add_argument('--no-subunit-trace', action='store_true',
-                        default=False,
-                        help='Disable the default subunit-trace output filter')
-    parser.add_argument('--color', action='store_true', default=False,
-                        help='Enable color output in the subunit-trace output,'
-                             ' if subunit-trace output is enabled. (this is '
-                             'the default). If subunit-trace is disable this '
-                             ' does nothing.')
-    parser.add_argument('--slowest', action='store_true', default=False,
-                        help='After the test run, print the slowest tests.')
-    parser.add_argument('--abbreviate', action='store_true',
-                        dest='abbreviate',
-                        help='Print one character status for each test')
->>>>>>> 241584e8
-
     def get_parser(self, prog_name):
         parser = super(Run, self).get_parser(prog_name)
         parser.add_argument("filters", nargs="*", default=None,
@@ -191,6 +113,8 @@
                             'output, if subunit-trace output is enabled. '
                             '(this is the default). If subunit-trace is '
                             'disable this does nothing.')
+        parser.add_argument('--slowest', action='store_true', default=False,
+                            help='After the test run, print the slowest tests.')
         parser.add_argument('--abbreviate', action='store_true',
                             dest='abbreviate',
                             help='Print one character status for each test')
@@ -207,7 +131,7 @@
         pretty_out = not args.no_subunit_trace
         verbose_level = self.app.options.verbose_level
         stdout = open(os.devnull, 'w') if verbose_level == 0 else sys.stdout
-        return run_command(
+        result = run_command(
             config=self.app_args.config, repo_type=self.app_args.repo_type,
             repo_url=self.app_args.repo_url,
             test_path=self.app_args.test_path, top_dir=self.app_args.top_dir,
@@ -222,6 +146,13 @@
             combine=args.combine,
             filters=filters, pretty_out=pretty_out, color=args.color,
             stdout=stdout, abbreviate=args.abbreviate)
+
+        # Always output slowest test info if requested, regardless of other test
+        # run options
+        if args.slowest:
+            slowest.slowest(repo_type=args.repo_type, repo_url=args.repo_url)
+
+        return result
 
 
 def _find_failing(repo):
@@ -525,36 +456,5 @@
                 if result:
                     return result
     finally:
-<<<<<<< HEAD
         cmd.cleanUp()
-=======
-        cmd.cleanUp()
-
-
-def run(arguments):
-    filters = arguments[1] or None
-    args = arguments[0]
-    pretty_out = not args.no_subunit_trace
-    stdout = open(os.devnull, 'w') if args.quiet else sys.stdout
-
-    result = run_command(
-        config=args.config, repo_type=args.repo_type, repo_url=args.repo_url,
-        test_path=args.test_path, top_dir=args.top_dir,
-        group_regex=args.group_regex, failing=args.failing, serial=args.serial,
-        concurrency=args.concurrency, load_list=args.load_list,
-        partial=args.partial, subunit_out=args.subunit,
-        until_failure=args.until_failure,
-        analyze_isolation=args.analyze_isolation, isolated=args.isolated,
-        worker_path=args.worker_path, blacklist_file=args.blacklist_file,
-        whitelist_file=args.whitelist_file, black_regex=args.black_regex,
-        no_discover=args.no_discover, random=args.random, combine=args.combine,
-        filters=filters, pretty_out=pretty_out, color=args.color,
-        stdout=stdout, abbreviate=args.abbreviate)
-
-    # Always output slowest test info if requested, regardless of other test
-    # run options
-    if args.slowest:
-        slowest.slowest(repo_type=args.repo_type, repo_url=args.repo_url)
-
-    return result
->>>>>>> 241584e8
+        