--- conflicted
+++ resolved
@@ -179,15 +179,12 @@
     :param list filters: A list of string regex filters to initially apply on
         the test list. Tests that match any of the regexes will be used.
         (assuming any other filtering specified also uses it)
-<<<<<<< HEAD
     :param bool pretty_out: Use the subunit-trace output filter
     :param bool color: Enable colorized output in subunit-trace
-=======
 
     :return return_code: The exit code for the command. 0 for success and > 0
         for failures.
     :rtype: int
->>>>>>> 5eecea03
     """
     try:
         repo = util.get_repo_open(repo_type, repo_url)
