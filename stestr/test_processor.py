# Licensed under the Apache License, Version 2.0 (the "License"); you may
# not use this file except in compliance with the License. You may obtain
# a copy of the License at
#
#     http://www.apache.org/licenses/LICENSE-2.0
#
# Unless required by applicable law or agreed to in writing, software
# distributed under the License is distributed on an "AS IS" BASIS, WITHOUT
# WARRANTIES OR CONDITIONS OF ANY KIND, either express or implied. See the
# License for the specific language governing permissions and limitations
# under the License.

import functools
import io
import multiprocessing
import os
import re
import signal
import subprocess
import sys
import tempfile

import fixtures
from subunit import v2

from stestr import results
from stestr import scheduler
from stestr import selection
from stestr.subunit_runner import program
from stestr.subunit_runner import run
from stestr import testlist


class TestProcessorFixture(fixtures.Fixture):
    """Write a temporary file to disk with test ids in it.

    The TestProcessorFixture is used to handle the lifecycle of running
    the subunit.run commands. A fixture is used for this class to handle
    the temporary list files creation.

    :param test_ids: The test_ids to use. May be None indicating that
        no ids are known and they should be discovered by listing or
        configuration if they must be known to run tests. Test ids are
        needed to run tests when filtering or partitioning is needed: if
        the run concurrency is > 1 partitioning is needed, and filtering is
        needed if the user has passed in filters.
    :param cmd_template: string to be used for the command that will be
        filled out with the IDFILE when it is created.
    :param listopt: Option to substitute into LISTOPT to cause test listing
                    to take place.
    :param idoption: Option to substitute into cmd when supplying any test ids.
    :param repository: The repository to query for test times, if needed.
    :param parallel: If not True, prohibit parallel use : used to implement
                     --parallel run recursively.
    :param listpath: The file listing path to use. If None, a unique path
                     is created.
    :param test_filters: An optional list of test filters to apply. Each
        filter should be a string suitable for passing to re.compile.
        Filters are applied using search() rather than match(), so if
        anchoring is needed it should be included in the regex.
        The test ids used for executing are the union of all the
        individual filters: to take the intersection instead, craft a
        single regex that matches all your criteria. Filters are
        automatically applied by run_tests(), or can be applied by calling
        filter_tests(test_ids).
    :param group_callback: If supplied, should be a function that accepts a
        test id and returns a group id. A group id is an arbitrary value
        used as a dictionary key in the scheduler. All test ids with the
        same group id are scheduled onto the same backend test process.
    :param bool serial: Run tests serially
    :param path worker_path: Optional path of a manual worker grouping file
        to use for the run
    :param int concurrency: How many processes to use. The default (0)
        autodetects your CPU count and uses that.
    :param path blacklist_file: Available now but soon to be replaced by the
        new option exclude_list below.
    :param path exclude_list: Path to an exclusion list file, this file
        contains a separate regex exclude on each newline.
    :param str whitelist_file: Available now but soon to be replaced by the
        new option include_list below.
    :param path include_list: Path to an inclusion list file, this file
         contains a separate regex on each newline.
    :param boolean randomize: Randomize the test order after they are
        partitioned into separate workers
    """

    def __init__(self, test_ids, cmd_template, listopt, idoption,
                 repository, parallel=True, listpath=None,
                 test_filters=None, group_callback=None, serial=False,
                 worker_path=None, concurrency=0, blacklist_file=None,
<<<<<<< HEAD
                 black_regex=None, whitelist_file=None, randomize=False,
                 dynamic=False):
=======
                 exclude_list=None, black_regex=None,
                 exclude_regex=None, whitelist_file=None,
                 include_list=None, randomize=False):
>>>>>>> bb3f522d
        """Create a TestProcessorFixture."""

        self.test_ids = test_ids
        self.template = cmd_template
        self.listopt = listopt
        self.idoption = idoption
        self.repository = repository
        self.parallel = parallel
        if serial:
            self.parallel = False
        self._listpath = listpath
        self.test_filters = test_filters
        self._group_callback = group_callback
        self.worker_path = None
        self.worker_path = worker_path
        self.concurrency_value = concurrency
        self.blacklist_file = blacklist_file
        self.exclude_list = exclude_list
        self.whitelist_file = whitelist_file
        self.include_list = include_list
        self.black_regex = black_regex
        self.exclude_regex = exclude_regex
        self.randomize = randomize
        self.dynamic = dynamic

    def setUp(self):
        super().setUp()
        variable_regex = r'\$(IDOPTION|IDFILE|IDLIST|LISTOPT)'
        variables = {}
        list_variables = {'LISTOPT': self.listopt}
        cmd = self.template
        default_idstr = None

        def list_subst(match):
            return list_variables.get(match.groups(1)[0], '')

        self.list_cmd = re.sub(variable_regex, list_subst, cmd)
        nonparallel = not self.parallel
        selection_logic = (self.test_filters or self.blacklist_file or
                           self.exclude_list or self.whitelist_file or
                           self.include_list or self.black_regex or
                           self.exclude_regex)
        if nonparallel:
            self.concurrency = 1
        else:
            self.concurrency = None
            if self.concurrency_value:
                self.concurrency = int(self.concurrency_value)
            if not self.concurrency:
                self.concurrency = scheduler.local_concurrency()
            if not self.concurrency:
                self.concurrency = 1
        if self.test_ids is None:
            if self.concurrency == 1:
                if default_idstr:
                    self.test_ids = default_idstr.split()
            if self.concurrency != 1 or selection_logic or self.worker_path:
                # Have to be able to tell each worker what to run / filter
                # tests.
                self.test_ids = self.list_tests()
        if self.test_ids is None:
            # No test ids to supply to the program.
            self.list_file_name = None
            name = ''
            idlist = ''
        else:
            self.test_ids = selection.construct_list(
                self.test_ids, blacklist_file=self.blacklist_file,
                exclude_list=self.exclude_list,
                whitelist_file=self.whitelist_file,
                include_list=self.include_list,
                regexes=self.test_filters,
                black_regex=self.black_regex,
                exclude_regex=self.exclude_regex)
            name = self.make_listfile()
            variables['IDFILE'] = name
            idlist = ' '.join(self.test_ids)
        variables['IDLIST'] = idlist

        def subst(match):
            return variables.get(match.groups(1)[0], '')

        if self.test_ids is None:
            # No test ids, no id option.
            idoption = ''
        else:
            idoption = re.sub(variable_regex, subst, self.idoption)
            variables['IDOPTION'] = idoption
        self.cmd = re.sub(variable_regex, subst, cmd)

    def make_listfile(self):
        name = None
        try:
            if self._listpath:
                name = self._listpath
                stream = open(name, 'wb')
            else:
                fd, name = tempfile.mkstemp()
                stream = os.fdopen(fd, 'wb')
            with stream:
                self.list_file_name = name
                testlist.write_list(stream, self.test_ids)
        except Exception:
            if name:
                os.unlink(name)
            raise
        self.addCleanup(os.unlink, name)
        return name

    def _clear_SIGPIPE(self):
        """Clear SIGPIPE : child processes expect the default handler."""
        signal.signal(signal.SIGPIPE, signal.SIG_DFL)

    def _start_process(self, cmd):
        # NOTE(claudiub): Windows does not support passing in a preexec_fn
        # argument.
        preexec_fn = None if sys.platform == 'win32' else self._clear_SIGPIPE
        return subprocess.Popen(cmd, shell=True,
                                stdout=subprocess.PIPE,
                                stdin=subprocess.PIPE,
                                preexec_fn=preexec_fn)

    def list_tests(self):
        """List the tests returned by list_cmd.

        :return: A list of test ids.
        """
        run_proc = self._start_process(self.list_cmd)
        out, err = run_proc.communicate()
        if run_proc.returncode != 0:
            sys.stdout.write("\n=========================\n"
                             "Failures during discovery"
                             "\n=========================\n")
            new_out = io.BytesIO()
            v2.ByteStreamToStreamResult(
                io.BytesIO(out), 'stdout').run(
                    results.CatFiles(new_out))
            out = new_out.getvalue()
            if out:
                sys.stdout.write(out.decode('utf8'))
            if err:
                sys.stderr.write(err.decode('utf8'))
            sys.stdout.write("\n" + "=" * 80 + "\n"
                             "The above traceback was encountered during "
                             "test discovery which imports all the found test"
                             " modules in the specified test_path.\n")
            exit(100)
        ids = testlist.parse_enumeration(out)
        return ids

    def _dynamic_run_tests(self, job_queue, subunit_pipe):
        while True:
            # NOTE(mtreinish): Open on each loop iteration with a dup to
            # remove the chance of being garbage collected. Without this
            # you'll be fighting random Bad file desciptor errors
            subunit_pipe = os.fdopen(os.dup(subunit_pipe.fileno()), 'wb')
            if job_queue.empty():
                subunit_pipe.close()
                return
            try:
                test_id = job_queue.get(block=False)
            except Exception:
                subunit_pipe.close()
                return
            if not test_id:
                os.close(subunit_pipe.fileno())
                raise ValueError('Invalid blank test_id: %s' % test_id)
            cmd_list = [self.cmd, test_id]
            test_runner = run.SubunitTestRunner
            program.TestProgram(
                module=None, argv=cmd_list,
                testRunner=functools.partial(test_runner, stdout=subunit_pipe))

    def run_tests(self):
        """Run the tests defined by the command

        :return: A list of spawned processes.
        """
        result = []
        test_ids = self.test_ids
        # Handle the single worker case (this is also run recursively per
        # worker in the parallel case)
        if self.concurrency == 1 and (test_ids is None or test_ids):
            run_proc = self._start_process(self.cmd)
            # Prevent processes stalling if they read from stdin; we could
            # pass this through in future, but there is no point doing that
            # until we have a working can-run-debugger-inline story.
            run_proc.stdin.close()
            return [run_proc]
        # If there is a worker path, use that to get worker groups
        elif self.worker_path:
            test_id_groups = scheduler.generate_worker_partitions(
                test_ids, self.worker_path, self.repository,
                self._group_callback, self.randomize)
        # If we have multiple workers partition the tests and recursively
        # create single worker TestProcessorFixtures for each worker
        else:
            test_id_groups = scheduler.partition_tests(test_ids,
                                                       self.concurrency,
                                                       self.repository,
                                                       self._group_callback)
        if not self.dynamic:
            for test_ids in test_id_groups:
                if not test_ids:
                    # No tests in this partition
                    continue
                fixture = self.useFixture(
                    TestProcessorFixture(test_ids,
                                         self.template, self.listopt,
                                         self.idoption, self.repository,
                                         parallel=False))
                result.extend(fixture.run_tests())
            return result
        else:
            test_id_list = scheduler.get_dynamic_test_list(
                test_ids, self.repository, self._group_callback)
            test_list = multiprocessing.Queue()

            for test_id in test_id_list:
                test_list.put(test_id)

            for i in range(self.concurrency):
                fd_pipe_r, fd_pipe_w = multiprocessing.Pipe(False)
                name = 'worker-%s' % i
                proc = multiprocessing.Process(target=self._dynamic_run_tests,
                                               name=name,
                                               args=(test_list, fd_pipe_w))
                proc.start()
                stream_read = os.dup(fd_pipe_r.fileno())
                result.append({'stream': stream_read,
                               'proc': proc})
            return result<|MERGE_RESOLUTION|>--- conflicted
+++ resolved
@@ -88,14 +88,10 @@
                  repository, parallel=True, listpath=None,
                  test_filters=None, group_callback=None, serial=False,
                  worker_path=None, concurrency=0, blacklist_file=None,
-<<<<<<< HEAD
-                 black_regex=None, whitelist_file=None, randomize=False,
-                 dynamic=False):
-=======
                  exclude_list=None, black_regex=None,
                  exclude_regex=None, whitelist_file=None,
-                 include_list=None, randomize=False):
->>>>>>> bb3f522d
+                 include_list=None, randomize=False,
+                 dynamic=False):
         """Create a TestProcessorFixture."""
 
         self.test_ids = test_ids
