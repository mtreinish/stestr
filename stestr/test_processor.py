--- conflicted
+++ resolved
@@ -80,16 +80,6 @@
         partitioned into separate workers
     """
 
-<<<<<<< HEAD
-    def __init__(self, test_ids, cmd_template, listopt, idoption,
-                 repository, parallel=True, listpath=None,
-                 test_filters=None, group_callback=None, serial=False,
-                 worker_path=None, concurrency=0, blacklist_file=None,
-                 exclude_list=None, black_regex=None,
-                 exclude_regex=None, whitelist_file=None,
-                 include_list=None, randomize=False,
-                 dynamic=False):
-=======
     def __init__(
         self,
         test_ids,
@@ -108,8 +98,8 @@
         exclude_regex=None,
         include_list=None,
         randomize=False,
+        dynamic=False,
     ):
->>>>>>> d24afcaf
         """Create a TestProcessorFixture."""
 
         self.test_ids = test_ids
@@ -270,7 +260,7 @@
             # NOTE(mtreinish): Open on each loop iteration with a dup to
             # remove the chance of being garbage collected. Without this
             # you'll be fighting random Bad file desciptor errors
-            subunit_pipe = os.fdopen(os.dup(subunit_pipe.fileno()), 'wb')
+            subunit_pipe = os.fdopen(os.dup(subunit_pipe.fileno()), "wb")
             if job_queue.empty():
                 subunit_pipe.close()
                 return
@@ -281,12 +271,14 @@
                 return
             if not test_id:
                 os.close(subunit_pipe.fileno())
-                raise ValueError('Invalid blank test_id: %s' % test_id)
+                raise ValueError("Invalid blank test_id: %s" % test_id)
             cmd_list = [self.cmd, test_id]
             test_runner = run.SubunitTestRunner
             program.TestProgram(
-                module=None, argv=cmd_list,
-                testRunner=functools.partial(test_runner, stdout=subunit_pipe))
+                module=None,
+                argv=cmd_list,
+                testRunner=functools.partial(test_runner, stdout=subunit_pipe),
+            )
 
     def run_tests(self):
         """Run the tests defined by the command
@@ -316,26 +308,30 @@
         # If we have multiple workers partition the tests and recursively
         # create single worker TestProcessorFixtures for each worker
         else:
-<<<<<<< HEAD
-            test_id_groups = scheduler.partition_tests(test_ids,
-                                                       self.concurrency,
-                                                       self.repository,
-                                                       self._group_callback)
+            test_id_groups = scheduler.partition_tests(
+                test_ids, self.concurrency, self.repository, self._group_callback
+            )
         if not self.dynamic:
             for test_ids in test_id_groups:
                 if not test_ids:
                     # No tests in this partition
                     continue
                 fixture = self.useFixture(
-                    TestProcessorFixture(test_ids,
-                                         self.template, self.listopt,
-                                         self.idoption, self.repository,
-                                         parallel=False))
+                    TestProcessorFixture(
+                        test_ids,
+                        self.template,
+                        self.listopt,
+                        self.idoption,
+                        self.repository,
+                        parallel=False,
+                    )
+                )
                 result.extend(fixture.run_tests())
             return result
         else:
             test_id_list = scheduler.get_dynamic_test_list(
-                test_ids, self.repository, self._group_callback)
+                test_ids, self.repository, self._group_callback
+            )
             test_list = multiprocessing.Queue()
 
             for test_id in test_id_list:
@@ -343,33 +339,13 @@
 
             for i in range(self.concurrency):
                 fd_pipe_r, fd_pipe_w = multiprocessing.Pipe(False)
-                name = 'worker-%s' % i
-                proc = multiprocessing.Process(target=self._dynamic_run_tests,
-                                               name=name,
-                                               args=(test_list, fd_pipe_w))
+                name = "worker-%s" % i
+                proc = multiprocessing.Process(
+                    target=self._dynamic_run_tests,
+                    name=name,
+                    args=(test_list, fd_pipe_w),
+                )
                 proc.start()
                 stream_read = os.dup(fd_pipe_r.fileno())
-                result.append({'stream': stream_read,
-                               'proc': proc})
-            return result
-=======
-            test_id_groups = scheduler.partition_tests(
-                test_ids, self.concurrency, self.repository, self._group_callback
-            )
-        for test_ids in test_id_groups:
-            if not test_ids:
-                # No tests in this partition
-                continue
-            fixture = self.useFixture(
-                TestProcessorFixture(
-                    test_ids,
-                    self.template,
-                    self.listopt,
-                    self.idoption,
-                    self.repository,
-                    parallel=False,
-                )
-            )
-            result.extend(fixture.run_tests())
-        return result
->>>>>>> d24afcaf
+                result.append({"stream": stream_read, "proc": proc})
+            return result