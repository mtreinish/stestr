--- conflicted
+++ resolved
@@ -41,24 +41,32 @@
             default=False, help="Show only a list of failing tests."),
         ]
 
+    def _list_subunit(self, run):
+        # TODO only failing tests.
+        stream = run.get_subunit_stream()
+        self.ui.output_stream(stream)
+        if stream:
+            return 1
+        else:
+            return 0
+
+    def _make_result(self, evaluator):
+        if self.ui.options.list:
+            return evaluator
+        output_result = self.ui.make_result()
+        filtered = subunit.test_results.TestResultFilter(
+            output_result, filter_skip=True)
+        return MultiTestResult(evaluator, filtered)
+
     def run(self):
         repo = self.repository_factory.open(self.ui.here)
         run = repo.get_failing()
         if self.ui.options.subunit:
-            # TODO only failing tests.
-            stream = run.get_subunit_stream()
-            self.ui.output_stream(stream)
-            if stream:
-                return 1
-            else:
-                return 0
+            return self._list_subunit(run)
         case = run.get_test()
         failed = False
         evaluator = TestResult()
-        output_result = self.ui.make_result()
-        filtered = subunit.test_results.TestResultFilter(
-            output_result, filter_skip=True)
-        result = MultiTestResult(evaluator, filtered)
+        result = self._make_result(evaluator)
         result.startTestRun()
         try:
             case.run(result)
@@ -69,18 +77,11 @@
             result = 1
         else:
             result = 0
-<<<<<<< HEAD
-=======
         if self.ui.options.list:
             failing_tests = [
                 test for test, _ in evaluator.errors + evaluator.failures]
             self.ui.output_tests(failing_tests)
             return result
-        if self.ui.options.subunit:
-            # TODO only failing tests.
-            self.ui.output_stream(run.get_subunit_stream())
-            return result
->>>>>>> c784c074
         if self.ui.options.quiet:
             return result
         values = []
