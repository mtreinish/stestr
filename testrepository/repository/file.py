#
# Copyright (c) 2009, 2010 Testrepository Contributors
# 
# Licensed under either the Apache License, Version 2.0 or the BSD 3-clause
# license at the users choice. A copy of both licenses are available in the
# project source as Apache-2.0 and BSD. You may not use this file except in
# compliance with one of these two licences.
# 
# Unless required by applicable law or agreed to in writing, software
# distributed under these licenses is distributed on an "AS IS" BASIS, WITHOUT
# WARRANTIES OR CONDITIONS OF ANY KIND, either express or implied.  See the
# license you chose for the specific language governing permissions and
# limitations under that license.

"""Persistent storage of test results."""

from cStringIO import StringIO
try:
    import anydbm as dbm
except ImportError:
    import dbm
import errno
import os.path
import sys
import tempfile

import subunit
from subunit import TestProtocolClient

from testrepository.repository import (
    AbstractRepository,
    AbstractRepositoryFactory,
    AbstractTestRun,
    RepositoryNotFound,
    )


class RepositoryFactory(AbstractRepositoryFactory):

    def initialise(klass, url):
        """Create a repository at url/path."""
        base = os.path.join(os.path.expanduser(url), '.testrepository')
        os.mkdir(base)
        stream = file(os.path.join(base, 'format'), 'wb')
        try:
            stream.write('1\n')
        finally:
            stream.close()
        result = Repository(base)
        result._write_next_stream(0)
        return result

    def open(self, url):
        path = os.path.expanduser(url)
        base = os.path.join(path, '.testrepository')
        try:
            stream = file(os.path.join(base, 'format'), 'rb')
        except (IOError, OSError), e:
            if e.errno == errno.ENOENT:
                raise RepositoryNotFound(url)
            raise
        if '1\n' != stream.read():
            raise ValueError(url)
        return Repository(base)


class Repository(AbstractRepository):
    """Disk based storage of test results.
    
    This repository stores each stream it receives as a file in a directory.
    Indices are then built on top of this basic store.
    
    This particular disk layout is subject to change at any time, as its
    primarily a bootstrapping exercise at this point. Any changes made are
    likely to have an automatic upgrade process.
    """

    def __init__(self, base):
        """Create a file-based repository object for the repo at 'base'.

        :param base: The path to the repository.
        """
        self.base = base
    
    def _allocate(self):
        # XXX: lock the file. K?!
        value = self.count()
        self._write_next_stream(value + 1)
        return value

    def _next_stream(self):
        next_content = file(os.path.join(self.base, 'next-stream'), 'rb').read()
        try:
            return int(next_content)
        except ValueError:
            raise ValueError("Corrupt next-stream file: %r" % next_content)

    def count(self):
        return self._next_stream()

    def latest_id(self):
        result = self._next_stream() - 1
        if result < 0:
            raise KeyError("No tests in repository")
        return result
 
    def get_failing(self):
        try:
            run_subunit_content = file(
                os.path.join(self.base, "failing"), 'rb').read()
        except IOError:
            err = sys.exc_info()[1]
            if err.errno == errno.ENOENT:
                run_subunit_content = ''
            else:
                raise
        return _DiskRun(run_subunit_content)

    def get_test_run(self, run_id):
        run_subunit_content = file(
            os.path.join(self.base, str(run_id)), 'rb').read()
        return _DiskRun(run_subunit_content)

    def _get_inserter(self, partial):
        return _Inserter(self, partial)

    def _get_test_times(self, test_ids):
        # May be too slow, but build and iterate.
        # 'c' because an existing repo may be missing a file.
        db = dbm.open(self._path('times.dbm'), 'c')
        try:
            result = {}
            for test_id in test_ids:
                duration = db.get(test_id, None)
                if duration is not None:
                    result[test_id] = float(duration)
            return result
        finally:
            db.close()

    def _path(self, suffix):
        return os.path.join(self.base, suffix)

    def _write_next_stream(self, value):
        # Note that this is unlocked and not threadsafe : for now, shrug - single
        # user, repo-per-working-tree model makes this acceptable in the short
        # term. Likewise we don't fsync - this data isn't valuable enough to
        # force disk IO.
        prefix = self._path('next-stream')
        stream = file(prefix + '.new', 'wb')
        try:
            stream.write('%d\n' % value)
        finally:
            stream.close()
        if os.name != "posix" and os.path.exists(prefix):
            os.remove(prefix)
        os.rename(prefix + '.new', prefix)


class _DiskRun(AbstractTestRun):
    """A test run that was inserted into the repository."""

    def __init__(self, subunit_content):
        """Create a _DiskRun with the content subunit_content."""
        self._content = subunit_content

    def get_subunit_stream(self):
        return StringIO(self._content)

    def get_test(self):
        return subunit.ProtocolTestCase(self.get_subunit_stream())


class _SafeInserter(TestProtocolClient):

    def __init__(self, repository, partial=False):
        # XXX: Perhaps should factor into a decorator and use an unaltered
        # TestProtocolClient.
        self._repository = repository
        fd, name = tempfile.mkstemp(dir=self._repository.base)
        self.fname = name
        stream = os.fdopen(fd, 'wb')
        self.partial = partial
        # The time take by each test, flushed at the end.
        self._times = {}
        self._test_start = None
        self._time = None
        TestProtocolClient.__init__(self, stream)

    def startTestRun(self):
        pass

    def stopTestRun(self):
        # TestProtocolClient.stopTestRun(self)
        self._stream.flush()
        self._stream.close()
        run_id = self._name()
<<<<<<< HEAD
        toname = os.path.join(self._repository.base, str(run_id))
        if os.name != "posix" and os.path.exists(toname):
            os.remove(toname)
        os.rename(self.fname, toname)
=======
        os.rename(self.fname, os.path.join(self._repository.base,
            str(run_id)))
        # May be too slow, but build and iterate.
        db = dbm.open(self._repository._path('times.dbm'), 'c')
        try:
            db.update(self._times)
        finally:
            db.close()
>>>>>>> b9c275cf
        return run_id

    def _cancel(self):
        """Cancel an insertion."""
        self._stream.close()
        os.unlink(self.fname)

    def startTest(self, test):
        result = TestProtocolClient.startTest(self, test)
        self._test_start = self._time
        return result

    def stopTest(self, test):
        result = TestProtocolClient.stopTest(self, test)
        if None in (self._test_start, self._time):
            return result
        duration_delta = self._time - self._test_start
        duration_seconds = ((duration_delta.microseconds +
            (duration_delta.seconds + duration_delta.days * 24 * 3600)
            * 10**6) / float(10**6))
        self._times[test.id()] = str(duration_seconds)
        return result

    def time(self, timestamp):
        result = TestProtocolClient.time(self, timestamp)
        self._time = timestamp
        return result


class _FailingInserter(_SafeInserter):
    """Insert a stream into the 'failing' file."""

    def _name(self):
        return "failing"


class _Inserter(_SafeInserter):

    def _name(self):
        return self._repository._allocate()

    def stopTestRun(self):
        run_id = _SafeInserter.stopTestRun(self)
        # XXX: locking (other inserts may happen while we update the failing
        # file).
        # Combine failing + this run : strip passed tests, add failures.
        # use memory repo to aggregate. a bit awkward on layering ;).
        import memory
        repo = memory.Repository()
        if self.partial:
            # Seed with current failing
            inserter = repo.get_inserter()
            inserter.startTestRun()
            failing = self._repository.get_failing()
            failing.get_test().run(inserter)
            inserter.stopTestRun()
        inserter= repo.get_inserter(partial=True)
        inserter.startTestRun()
        run = self._repository.get_test_run(run_id)
        run.get_test().run(inserter)
        inserter.stopTestRun()
        # and now write to failing
        inserter = _FailingInserter(self._repository)
        inserter.startTestRun()
        try:
            try:
                repo.get_failing().get_test().run(inserter)
            except:
                inserter._cancel()
                raise
        finally:
            inserter.stopTestRun()
        return run_id<|MERGE_RESOLUTION|>--- conflicted
+++ resolved
@@ -195,21 +195,16 @@
         self._stream.flush()
         self._stream.close()
         run_id = self._name()
-<<<<<<< HEAD
         toname = os.path.join(self._repository.base, str(run_id))
         if os.name != "posix" and os.path.exists(toname):
             os.remove(toname)
         os.rename(self.fname, toname)
-=======
-        os.rename(self.fname, os.path.join(self._repository.base,
-            str(run_id)))
         # May be too slow, but build and iterate.
         db = dbm.open(self._repository._path('times.dbm'), 'c')
         try:
             db.update(self._times)
         finally:
             db.close()
->>>>>>> b9c275cf
         return run_id
 
     def _cancel(self):
