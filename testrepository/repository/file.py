#
# Copyright (c) 2009, 2010 Testrepository Contributors
# 
# Licensed under either the Apache License, Version 2.0 or the BSD 3-clause
# license at the users choice. A copy of both licenses are available in the
# project source as Apache-2.0 and BSD. You may not use this file except in
# compliance with one of these two licences.
# 
# Unless required by applicable law or agreed to in writing, software
# distributed under these licenses is distributed on an "AS IS" BASIS, WITHOUT
# WARRANTIES OR CONDITIONS OF ANY KIND, either express or implied.  See the
# license you chose for the specific language governing permissions and
# limitations under that license.

"""Persistent storage of test results."""

from cStringIO import StringIO
import errno
import os.path
import sys
import tempfile

import subunit
from subunit import TestProtocolClient

from testrepository.repository import (
    AbstractRepository,
    AbstractRepositoryFactory,
    AbstractTestRun,
    RepositoryNotFound,
    )


class RepositoryFactory(AbstractRepositoryFactory):

    def initialise(klass, url):
        """Create a repository at url/path."""
        base = os.path.join(os.path.expanduser(url), '.testrepository')
        os.mkdir(base)
        stream = file(os.path.join(base, 'format'), 'wb')
        try:
            stream.write('1\n')
        finally:
            stream.close()
        result = Repository(base)
        result._write_next_stream(0)
        return result

    def open(self, url):
<<<<<<< HEAD
        base = os.path.join(os.path.expanduser(url), '.testrepository')
=======
        path = os.path.expanduser(url)
        base = os.path.join(path, '.testrepository')
>>>>>>> c784c074
        try:
            stream = file(os.path.join(base, 'format'), 'rb')
        except (IOError, OSError), e:
            if e.errno == errno.ENOENT:
                raise RepositoryNotFound(url)
            raise
        if '1\n' != stream.read():
            raise ValueError(url)
        return Repository(base)


class Repository(AbstractRepository):
    """Disk based storage of test results.
    
    This repository stores each stream it receives as a file in a directory.
    Indices are then built on top of this basic store.
    
    This particular disk layout is subject to change at any time, as its
    primarily a bootstrapping exercise at this point. Any changes made are
    likely to have an automatic upgrade process.
    """

    def __init__(self, base):
        """Create a file-based repository object for the repo at 'base'.

        :param base: The path to the repository.
        """
        self.base = base
    
    def _allocate(self):
        # XXX: lock the file. K?!
        value = self.count()
        self._write_next_stream(value + 1)
        return value

    def _next_stream(self):
        return int(file(os.path.join(self.base, 'next-stream'), 'rb').read())

    def count(self):
        return self._next_stream()

    def latest_id(self):
        result = self._next_stream() - 1
        if result < 0:
            raise KeyError("No tests in repository")
        return result
 
    def get_failing(self):
        try:
            run_subunit_content = file(
                os.path.join(self.base, "failing"), 'rb').read()
        except IOError:
            err = sys.exc_info()[1]
            if err.errno == errno.ENOENT:
                run_subunit_content = ''
            else:
                raise
        return _DiskRun(run_subunit_content)

    def get_test_run(self, run_id):
        run_subunit_content = file(
            os.path.join(self.base, str(run_id)), 'rb').read()
        return _DiskRun(run_subunit_content)

    def _get_inserter(self):
        return _Inserter(self)

    def _write_next_stream(self, value):
        stream = file(os.path.join(self.base, 'next-stream'), 'wb')
        try:
            stream.write('%d\n' % value)
        finally:
            stream.close()


class _DiskRun(AbstractTestRun):
    """A test run that was inserted into the repository."""

    def __init__(self, subunit_content):
        """Create a _DiskRun with the content subunit_content."""
        self._content = subunit_content

    def get_subunit_stream(self):
        return StringIO(self._content)

    def get_test(self):
        return subunit.ProtocolTestCase(self.get_subunit_stream())


class _SafeInserter(TestProtocolClient):

    def __init__(self, repository):
        self._repository = repository
        fd, name = tempfile.mkstemp(dir=self._repository.base)
        self.fname = name
        stream = os.fdopen(fd, 'wb')
        TestProtocolClient.__init__(self, stream)

    def startTestRun(self):
        pass

    def stopTestRun(self):
        # TestProtocolClient.stopTestRun(self)
        self._stream.flush()
        self._stream.close()
        run_id = self._name()
        os.rename(self.fname, os.path.join(self._repository.base,
            str(run_id)))
        return run_id


class _FailingInserter(_SafeInserter):
    """Insert a stream into the 'failing' file."""

    def _name(self):
        return "failing"


class _Inserter(_SafeInserter):

    def _name(self):
        return self._repository._allocate()

    def stopTestRun(self):
        run_id = _SafeInserter.stopTestRun(self)
        # XXX: locking?
        # Filter failing + this run.
        # use memory repo to aggregate. a bit awkward on layering ;).
        import memory
        repo = memory.Repository()
        # Seed with current failing
        inserter = repo.get_inserter()
        inserter.startTestRun()
        failing = self._repository.get_failing()
        failing.get_test().run(inserter)
        inserter.stopTestRun()
        inserter= repo.get_inserter()
        inserter.startTestRun()
        run = self._repository.get_test_run(run_id)
        run.get_test().run(inserter)
        inserter.stopTestRun()
        # and now write to failing
        inserter = _FailingInserter(self._repository)
        inserter.startTestRun()
        repo.get_failing().get_test().run(inserter)
        inserter.stopTestRun()
        return run_id<|MERGE_RESOLUTION|>--- conflicted
+++ resolved
@@ -47,12 +47,8 @@
         return result
 
     def open(self, url):
-<<<<<<< HEAD
-        base = os.path.join(os.path.expanduser(url), '.testrepository')
-=======
         path = os.path.expanduser(url)
         base = os.path.join(path, '.testrepository')
->>>>>>> c784c074
         try:
             stream = file(os.path.join(base, 'format'), 'rb')
         except (IOError, OSError), e:
