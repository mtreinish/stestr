--- conflicted
+++ resolved
@@ -158,18 +158,12 @@
 
 This will first list the tests, partition the tests into one partition per CPU
 on the machine, and then invoke multiple test runners at the same time, with
-<<<<<<< HEAD
-each test runner getting one partition. A database of previous times for each
-test is maintained, and the partitions are allocated roughly equal times based
-on that historical record.
-=======
 each test runner getting one partition. Currently the partitioning algorithm
 is simple round-robin for tests that testr has not seen run before, and
 equal-time buckets for tests that testr has seen run. NB: This uses the anydbm
 Python module to store the duration of each test. On some platforms (to date
 only OSX) there is no bulk-update API and performance may be impacted if you
 have many (10's of thousands) of tests.
->>>>>>> 3bf3afd5
 
 On Linux, testrepository will inspect /proc/cpuinfo to determine how many CPUs
 are present in the machine, and run one worker per CPU. On other operating
@@ -178,7 +172,6 @@
 
   $ testr run --parallel --concurrency=2
 
-<<<<<<< HEAD
 A more granular interface is available too - if you insert into .testr.conf::
 
   test_run_concurrency=foo bar
@@ -191,6 +184,24 @@
   test_run_concurrency=echo 2
 
 Would tell testr to use concurrency of 2.
+
+When running tests in parallel, testrepository tags each test with a tag for
+the worker that executed the test. The tags are of the form ``worker-%d`` and
+are usually used to reproduce test isolation failures, where knowing exactly
+what test ran on a given backend is important.
+
+To find out which slave a failing test ran on just look at the 'tags' line in
+its test error::
+
+  ======================================================================
+  label: testrepository.tests.ui.TestDemo.test_methodname
+  tags: foo worker-0
+  ----------------------------------------------------------------------
+  error text
+
+And then find tests with that tag::
+
+  $ testr last --subunit | subunit-filter -s --xfail --with-tag=worker-3 | subunit-ls > slave-3.list
 
 Remote or isolated test environments
 ~~~~~~~~~~~~~~~~~~~~~~~~~~~~~~~~~~~~
@@ -237,25 +248,6 @@
   stdout is where the subunit test output, and subunit test listing output, are
   expected, and putting other output into stdout can lead to surprising
   results - such as corrupting the subunit stream.
-=======
-When running tests in parallel, testrepository tags each test with a tag for
-the worker that executed the test. The tags are of the form ``worker-%d`` and
-are usually used to reproduce test isolation failures, where knowing exactly
-what test ran on a given backend is important.
-
-To find out which slave a failing test ran on just look at the 'tags' line in
-its test error::
-
-  ======================================================================
-  label: testrepository.tests.ui.TestDemo.test_methodname
-  tags: foo worker-0
-  ----------------------------------------------------------------------
-  error text
-
-And then find tests with that tag::
-
-  $ testr last --subunit | subunit-filter -s --xfail --with-tag=worker-3 | subunit-ls > slave-3.list
->>>>>>> 3bf3afd5
 
 Hiding tests
 ~~~~~~~~~~~~
