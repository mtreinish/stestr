############################
testrepository release notes
############################

NEXT (In development)
+++++++++++++++++++++

CHANGES
-------

* Fix Python 3.* support for entrypoints; the initial code was Python3
  incompatible. (Robert Collins, Clark Boylan, #1187192)

* Switch to using multiprocessing to determine CPU counts.
 (Chris Jones, #1092276)

* The cli UI now has primitive differentiation between multiple stream types.
  This is not yet exposed to the end user, but is sufficient to enable the
  load command to take interactive input without it reading from the raw
  subunit stream on stdin. (Robert Collins)

<<<<<<< HEAD
* The scheduler can now groups tests together permitting co-dependent tests to
  always be scheduled onto the same backend. Note that this does not force
  co-dependent tests to be executed, so partial test runs (e.g. --failing)
  may still fail.  (Matthew Treinish, Robert Collins)
=======
* Add a new testr.conf option, group_regex, that can be used for grouping
  test_ids with a regular expression. (Matthew Treinish)
>>>>>>> b4814c9e

0.0.15
++++++

CHANGES
-------

* Expects subunit v2 if the local library has v2 support in the subunit
  library. This should be seamless if the system under test shares the
  Python libraries. If it doesn't, either arrange to use ``subunit-2to1``
  or upgrade the subunit libraries for the system under test.
  (Robert Collins)

* ``--full-results`` is now a no-op, use ``--subunit`` to get unfiltered
  output. (Robert Collins)

0.0.14
++++++

IMPROVEMENTS
------------

* First cut at full Python 3 support. The 'works for me' release.
  (Robert Collins)

0.0.13
++++++

IMPROVEMENTS
------------

* ``setup.py testr`` was not indicating test failures via it's return code.
  (Monty Taylor)

0.0.12
++++++

IMPROVEMENTS
------------

* There is now a setuptools extension provided by ``testrespository`` making it
  easy to invoke testr from setup.py driven workflows.
  (Monty Taylor, Robert Collins)

INTERNALS
---------

* BSD license file incorrectly claimed copyright by subunit contributors.
  (Monty Taylor)

* .testr.conf is now shipped in the source distribution to aid folk wanting to
  validate that testrepository works correctly on their machine.
  (Robert Collins)

0.0.11
++++++

IMPROVEMENTS
------------

* Fix another incompatability with Mac OS X - gdbm dbm modules don't support
  get. (Robert Collins, #1094330)

0.0.10
++++++

IMPROVEMENTS
------------

* It's now possible to configure ``test_run_concurrency`` in ``.testr.conf``
  to have concurrency defined by a callout. (Robert Collins)

* Testr supports running tests in arbitrary environments. See ``Remote or
  isolated test environments`` in MANUAL.txt / ``testr help run``
  (Robert Collins)

INTERNALS
---------

* TestCommand is now a fixture. This is used to ensure cached test instances
  are disposed of - if using the object to run or list tests, you will need
  to adjust your calls. (Robert Collins)

* ``TestCommand`` now offers, and ``TestListingFixture`` consumes a small
  protocol for obtaining and releasing test execution instances.
  (Robert Collins)

0.0.9
+++++

IMPROVEMENTS
------------

* On OSX the ``anydbm`` module by default returns an implementation that
  doesn't support update(). Workaround that by falling back to a loop.
  (Robert Collins, #1091500)

* ``testr --analyze-improvements`` now honours test regex filters and only
  analyzes matching tests. (Robert Collins)

0.0.8
+++++

CHANGES
-------

* As a side effect of fixing bug #597060 additional arguments passed to testr
  run or testr list are only passed to the underlying test runner if they are
  preceeded by '--'. (Robert Collins, #597060)

* ``testr run --failing`` will no longer run any tests at all if there are
  no failing tests. (Robert Collins, #904400)

IMPROVEMENTS
------------

* ``AbstractArgument`` now handles the case where additional arguments are
   present that the argument type cannot parse, but enough have been parsed for
   it to be valid. This allows optional arguments to be in the middle of a
   grammar. (Robert Collins)

* ``cli.UI`` now passed '--' down to the argument layer for handling rather
  than implicitly stripping it. (Robert Collins)

* ``DoubledashArgument`` added to allow fine grained control over the impact of
  -- in command lines. (Robert Collins)

* New argument type ``ExistingPathArgument`` for use when commands want to take
  the name of a file. (Robert Collins)

* ``testr`` will now show the version. (Robert Collins)

* ``testr last`` when just one test run has been run works again.
  (Robert Collins)

* ``testr help command`` now shows the docstring for commands (Robert Collins)

* ``testr --help command`` or ``testr command --help`` now shows the options
  for the command. (Robert Collins)

* ``testr run --analyze-isolation`` will search the current failing tests for
  spurious failures caused by interactions with other tests.
  (Robert Collins, #684069)

* ``testr run --until-failure`` will repeat a test run until interrupted by
  ctrl-C or until a failure occurs. (Robert Collins, #680995)

* ``Repository.get_test_run`` now raises KeyError if asked for a missing or
  nonexistant test run. (Robert Collins)

* Sphinx has been added to tie the documentation toghether (And it is available
  on testrepository.readthedocs.org). (Robert Collins)

* ``StringArgument`` now rejects '--' - it should be handled by the use of a
  ``DoubledashArgument`` where one is expected. This is a bit awkward and does
  not permit passing '--' down to a child process, so further work may be
  needed - file a bug if this affects you. (Robert Collins)

* ``test failing --subunit`` now exits 0 unless there was a problem generating
  the stream. This is consistent with the general processing model of subunit
  generators. (Robert Collins)

* ``testr last`` now supports ``--subunit`` and when passed will output
  the stored subunit stream. Note that the exit code is always 0 when this
  is done (unless an exception occurs reading the stream) - subunit consumers
  should parse the subunit to determine success/failure. (Robert Collins)

* ``testr load`` now supports passing filenames to subunit streams to load.
  (Robert Collins, #620386)

* ``testr run`` will now fail a test run if the test process exits non-zero.
  As a side effect of this change, if the test program closes its stdout but
  does not exit, ``testr run`` will hang (waiting for the test program to
  exit). (Robert Collins)

* ``testr run --load-list FILENAME`` will limit the tests run to the test ids
  supplied in the list file FILENAME. This is useful for manually specifying
  the tests to run, or running testr subordinate to testr (e.g. on remote 
  machines). (Robert Collins, partial fix for #597060)

* ``testr run foo`` now applies foo as a regex filter against the tests
  found by doing a listing of the test runners tests. Likewise
  ``testr list-tests foo`` will apply foo as a filter against the found tests.
  This makes it easy to limit the tests that will be requested for running by
  the backend test process - simply pass one or more regex filters into testr
  run. (Robert Collins, #597060)

* Test tags are now shown in failures. Of particular interest for folk debgging
  cross-test interactions will be the worker-N tags which indicate which
  backend test process executed a given test. (Robert Collins)

0.0.7
+++++

CHANGES
-------

* testrepository is now distributed via distribute rather than distutils,
  allowing installation via pip into virtualenv environments. (Robert Collins)

IMPROVEMENTS
------------

* stream loading will now synthesise datestamps before demultiplexing rather
  than on insertion into the repository. This fixes erroneously short times
  being recorded on non timestamped streams. Additionally, moving the automatic
  addition of timestamp material in front of the demuxer has removed the skew
  that caused test times to be reported as longer than the stream could
  indicate (by the amount of time the test runner took to start outputting
  subunit). This time may be something we want to track later, but the prior
  mechanism was inconsistent between the current run and reporting on prior
  runs, which lead to a very confusing UI. Now it is consistent, but totally
  ignores that overhead.
  (Robert Collins, #1048126, #980950)

* ``testr run`` now accepts a --concurrency option, allowing command line
  override of the number of workers spawned. This allows conccurency on
  operating systems where autodetection is not yet implemented, or just
  debugging problems with concurrent test suites. (Robert Collins, #957145)

* ''test_id_list_default'' would prevent ''test_list_option'' being used in
  previous releases. For Python environments where the context to load tests
  from is always needed this was not an issue (and thus not uncovered). However
  given a test runner which wants either a global context or a list of specific
  tests with no global context, there was no way to achieve that with this bug.
  (Robert Collins, #1027042)


0.0.6
+++++

CHANGES
-------

* Now relies on subunit 0.0.8 or better and testtools 0.9.15 or better.

IMPROVEMENTS
------------

* Much better handling of unicode input from subunit streams.  Specifically,
  we won't crash when we can't figure something out.  (Francesco Banconi,
  Martin Packman, #955006)

* Parallel tests now record their worker thread number as tags in tests.
  This makes identifying test ordering problems much easier.
  (Benji York, #974622)

* Python2.7 changed the interface for DBM, this has been worked around.
  (Robert Collins, #775214, #961103)

* Subunit 0.0.7 Changes its TestResultFilter implementation, requiring the
  subclass in testrepository.filter to be come more robust.
  (Robert Collins)

* A horrible thinko in the testrepository test suite came to light and has been
  fixed. How the tests ever ran is a mystery. (Robert Collins, #881497)

* ''failing'', ''run'' and ''load'' now both take a ''--subunit'' option, which
  displays output in raw subunit format.  If ''--full-results'' is passed too,
  then all subunit information is displayed.  (Brad Crittenden, #949950)

* Setting ''filter_tags'' in ''.testr.conf'' will cause tests tagged with those
  tags to be hidden unless the fail/error. This requires Subunit 0.0.8. If
  an older version of subunit is configured, testr will return an error.
  (Robert Collins, #914166)

* ``testr`` will drop into PDB from its command line UI if the environment
  variable TESTR_PDB is set. (Robert Collins)

* Test partitioning now handles a corner case where multiple tests have a
  reported duration of 0. Previously they could all accumulate into one
  partition, now they split across partitions (the length of a partition is
  used as a tie breaker if two partitions have the same duration).
  (Robert Collins, #914359)

* The test 'test_outputs_results_to_stdout' was sensitive to changes in
  testtools and has been made more generic. (Robert Collins)

0.0.5
+++++

CHANGES
-------

* The testrepository test suite depends on testtools 0.9.8. (Robert Collins)

* If interrupted while updating the ``failing`` list, temp files are now
  cleaned up - previously a carefully timed interrupt would leave the
  temporary failing file in place. (Robert Collins, #531665)

* Local implementation of MatchesException has been removed in favour of the
  testtools implementation. All ``self.assertRaises`` have been migrated to
  this new testing interface.

* ``setup.py`` will read the version number from PKG-INFO when it is running
  without a bzr tree : this makes it easier to snapshot without doing a 
  release. (Jonathan Lange)

* Testrepository should be more compatible with win32 environments.
  (Martin [gz])

* ``testr init-repo`` now has a ``--force-init`` option which when provided
  will cause a repository to be created just-in-time. (Jonathan Lange)

* ``testr load`` and ``testr run`` now have a flag ``--partial``. When set
  this will cause existing failures to be preserved. When not set, doing a
  load will reset existing failures. The ``testr run`` flag ``--failing``
  implicitly sets ``--partial`` (so that an interrupted incremental test run
  does not incorrectly discard a failure record). The ``--partial`` flag exists
  so that deleted or renamed tests do not persist forever in the database.
  (Robert Collins)

* ``testr load`` now loads all input streams in parallel. This has no impact
  on the CLI as yet, but permits API users to load from parallel processes.
  (Robert Collins)

* ``testr list-tests`` is a new command that will list the tests for a project
  when ``.testr.conf`` has been configured with a ``test_list_option``.
  (Robert Collins)

* ``test run --parallel`` will parallelise by running each test command once
  per CPU in the machine (detection for this only implemented on Linux so far).
  An internally parallelising command will not benefit from this, but for
  many projects it will be a win either from simplicity or because getting
  their test runner to parallise is nontrivial. The observed duration of tests
  is used to inform the partitioning algorithm - so each test runner should
  complete at approximately the same time, minimising total runtime.
  (Robert Collins)

* ``testr run`` no longer attempts to expand unknown variables. This permits
  the use of environmen variables to control the test run. For instance,
  ${PYTHON:-python} in the test_command setting will run the command with
  $PYTHON or python if $PYTHON is not set. (Robert Collins, #595295)

* ``testr run`` now resets the SIGPIPE handler to default - which is what
  most Unix processes expect. (Robert Collins)

* ``testr run`` now uses a unique file name rather than hard coding
  failing.list - while not as clear, this permits concurrent testr invocations,
  or parallel testing from within testr, to execute safely. (Robert Collins)

* ``testr run`` uses an in-process load rather than reinvoking testr. This
  should be faster on Windows and avoids the issue with running the wrong
  testr when PYTHONPATH but not PATH is set. (Robert Collins, #613129)

* ``testr run`` will now pass -d to the ``testr load`` invocation, so that
  running ``testr run -d /some/path`` will work correctly.
  (Robert Collins, #529698)

* ``testr run`` will now pass ``-q`` down to ``testr load``.
  (Robert Collins, #529701)

* The ``testrepository.repository.Repository`` interface now tracks test times
  for use in estimating test run duration and parallel test partitioning.
  (Robert Collins)

* There are the beginnings of a samba buildfarm backend for testrepository,
  though it is not hooked into the UI yet, so is only useful for API users.
  (Jelmer Vernooij)

* Updates to next-stream are done via a temporary file to reduce the chance
  of an empty next-stream being written to disk. (Robert Collins, #531664)

* Variable expansion no longer does python \ escape expansion.
  (Robert Collins, #694800)

* When next-stream is damaged testr will report that it is corrupt rather than
  reporting an invalid literal. (Robert Collins, #531663)

0.0.4
+++++

IMPROVEMENTS
------------

* ``failing`` now supports ``--list`` to list the failing tests.
  (Jonathan Lange)

* Repository not found errors are now clearer. (Jonathan Lange, #530010)

* The summary of a test run is now formatted as foo=NN rather than foo: NN,
  which some folk find easier to read.

* The file implementation of Repository.open now performs ~ expansion.
  (Jonathan Lange, #529665)

* Test failures and errors are now shown as we get them in 'load',
  'failing' and 'last'. (Jonathan Lange, #613152)

0.0.3
+++++

IMPROVEMENTS
------------

* ``failing`` now correctly calls ``repository.get_failing`` and will this
  track all seen failures rather than just the latest observed failures.

* New argument type ``StringArgument`` for use when a supplied argument is just
  a string, rather than a typed argument.

* New subcommand 'failing' added.

* New subcommand ``run`` added which reads a .testr.conf file to figure out how
  to run tests with subunit output. It then runs them and pipes into testr
  load. This allows simpler integration and permits a programming interface so
  that tools like Tribunal/Eclipe etc can refresh tests in a testrepository.
  ``run`` also passes arguments and options down to the child process. ``run``
  can also supply test ids on the command, for test runners that want that.

* The command 'last' will no longer error on a new repository.<|MERGE_RESOLUTION|>--- conflicted
+++ resolved
@@ -7,6 +7,9 @@
 
 CHANGES
 -------
+
+* A new testr.conf option ``group_regex`` can be used for grouping
+  tests so that they get run in the same backend runner. (Matthew Treinish)
 
 * Fix Python 3.* support for entrypoints; the initial code was Python3
   incompatible. (Robert Collins, Clark Boylan, #1187192)
@@ -19,15 +22,10 @@
   load command to take interactive input without it reading from the raw
   subunit stream on stdin. (Robert Collins)
 
-<<<<<<< HEAD
 * The scheduler can now groups tests together permitting co-dependent tests to
   always be scheduled onto the same backend. Note that this does not force
   co-dependent tests to be executed, so partial test runs (e.g. --failing)
   may still fail.  (Matthew Treinish, Robert Collins)
-=======
-* Add a new testr.conf option, group_regex, that can be used for grouping
-  test_ids with a regular expression. (Matthew Treinish)
->>>>>>> b4814c9e
 
 0.0.15
 ++++++
